--- conflicted
+++ resolved
@@ -47,11 +47,8 @@
       type: String,
       enum: AvailableSellOrderItemStatuses,
       required: true,
-<<<<<<< HEAD
       default: SellOrderItemStatusEnum.ORDER_PRINTED,
-=======
       default: OrderItemStatusEnum.ORDER_PRINTED,
->>>>>>> 2ea45626
     },
   },
   { timestamps: true }
