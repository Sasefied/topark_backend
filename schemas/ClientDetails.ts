--- conflicted
+++ resolved
@@ -21,21 +21,12 @@
   } | null; // Allow null if createdBy is optional
   relatedClientIds: mongoose.Types.ObjectId[];
   creditLimit: {
-<<<<<<< HEAD
-  amount: { type: Number, default: 0 },
-  period: {
-    type: String,
-    enum: ['1', '7', '14', '30', '60', '90'],
-  },
-}
-=======
     amount: { type: Number; default: 0 };
     period: {
       type: Number;
       enum: [0, 1, 7, 14, 30, 60, 90];
     };
   };
->>>>>>> bd811dde
   createdAt?: Date;
   updatedAt?: Date;
 }
@@ -72,14 +63,9 @@
     creditLimit: {
       amount: { type: Number, default: 0 },
       period: {
-<<<<<<< HEAD
-        type: String,
-        enum: ['1', '7', '14', '30', '60', '90'],
-=======
         type: Number,
         enum: [0, 1, 7, 14, 30, 60, 90],
         default: 0,
->>>>>>> bd811dde
       },
     },
   },
