import { Request, Response } from "express";
import { responseHandler } from "../utils/responseHandler";
import Order, { IOrder } from "../schemas/Order";
import OrderItem from "../schemas/OrderItem";
import {
  BadRequestError,
  InternalServerError,
  NotFoundError,
  UnauthorizedError,
} from "../utils/errors";
import OrderPayment from "../schemas/OrderPayment";
import { Types } from "mongoose";
import SellOrder, { ISellOrder } from "../schemas/SellOrder";
import SellOrderItem from "../schemas/SellOrderItem";
import SellOrderPayment from "../schemas/SellOrderPayment";
import asyncHandler from "express-async-handler";
import bcrypt from "bcryptjs";
import Cashiering from "../schemas/Cashiering";
import User from "../schemas/User";

const getAllCashieringOrders = async (req: Request, res: Response) => {
  try {
    const { page = 1, limit = 10 } = req.query;

    if (!req.userId || !Types.ObjectId.isValid(req.userId)) {
      return responseHandler(res, 401, "Invalid or missing userId", "error");
    }

    const orderAggregate = Order.aggregate([
      {
        $match: {
          userId: new Types.ObjectId(req.userId),
          // orderStatus: "Delivered",
        },
      },
      {
        $lookup: {
          from: "orderitems",
          localField: "_id",
          foreignField: "orderId",
          as: "orderItems",
        },
      },
      {
        $lookup: {
          from: "inventories",
          localField: "orderItems.inventoryId",
          foreignField: "_id",
          as: "inventory",
        },
      },
      {
        $lookup: {
          from: "clients",
          localField: "inventory.clientId",
          foreignField: "userId",
          as: "clientDetails",
        },
      },
      {
        $unwind: { path: "$clientDetails", preserveNullAndEmptyArrays: true },
      },
      {
        $set: {
          clientDetails: {
            $cond: {
              if: { $eq: ["$clientDetails", {}] },
              then: {
                clientName: "Unknown Client",
                clientId: null,
                email: null,
              },
              else: "$clientDetails",
            },
          },
        },
      },
      {
        $lookup: {
          from: "adminproducts",
          localField: "inventory.adminProductId",
          foreignField: "_id",
          as: "adminProducts",
        },
      },
      {
        $group: {
          _id: "$clientDetails.clientId", // Group by clientId
          clientDetails: { $first: "$clientDetails" }, // Keep client details
          orders: {
            $push: {
              _id: "$_id",
              invoiceNumber: "$invoiceNumber",
              total: "$total",
              outstandingTotal: "$outstandingTotal",
              createdAt: "$createdAt",
              numberOfItems: { $size: "$orderItems" },
            },
          },
          totalOrders: { $sum: 1 }, // Count of orders per client
          totalAmount: { $sum: "$total" }, // Sum of total amounts
          totalOutstanding: { $sum: "$outstandingTotal" }, // Sum of outstanding amounts
          totalItems: { $sum: { $size: "$orderItems" } }, // Sum of items across orders
        },
      },
      {
        $sort: {
          "clientDetails.clientName": 1, // Sort by client name for consistency
        },
      },
      {
        $project: {
          _id: 0, // Suppress _id field
          clientId: "$_id", // Rename _id to clientId
          clientDetails: {
            clientName: "$clientDetails.clientName",
            clientId: { $ifNull: ["$clientDetails.clientId", null] },
            email: { $ifNull: ["$clientDetails.email", null] },
          },
          orders: 1,
          totalOrders: 1,
          totalAmount: 1,
          totalOutstanding: 1,
          totalItems: 1,
          orderDate: { $max: "$orders.createdAt" },
        },
      },
    ]);

    const orders = await (Order as any).aggregatePaginate(orderAggregate, {
      page: parseInt(page as string),
      limit: parseInt(limit as string),
      customLabels: {
        docs: "clients", // Changed to "clients" to reflect grouped data
        totalDocs: "totalClients",
      },
    });

    console.log("Clients fetched from DB:", JSON.stringify(orders, null, 2));
    responseHandler(
      res,
      200,
      "Clients and their orders fetched successfully",
      "success",
      orders
    );
  } catch (error: any) {
    console.error("Error fetching cashiering orders:", {
      message: error.message,
      stack: error.stack,
      userId: req.userId,
    });
    responseHandler(
      res,
      500,
      error.message || "Failed to fetch orders",
      "error"
    );
  }
};

const getAllCashieringSellOrders = async (req: Request, res: Response) => {
  try {
    const { page = 1, limit = 10 } = req.query;

    if (!req.userId || !Types.ObjectId.isValid(req.userId)) {
      return responseHandler(res, 401, "Invalid or missing userId", "error");
    }

    const sellOrderAggregate = SellOrder.aggregate([
      {
        $match: {
          userId: new Types.ObjectId(req.userId),
          // orderStatus: "Delivered",
        },
      },
      {
        $lookup: {
          from: "sellorderitems",
          localField: "_id",
          foreignField: "orderId",
          as: "orderItems",
        },
      },
      {
        $lookup: {
          from: "inventories",
          localField: "orderItems.inventoryId",
          foreignField: "_id",
          as: "inventory",
        },
      },
      {
        $lookup: {
          from: "clients",
          localField: "inventory.clientId",
          foreignField: "userId",
          as: "clientDetails",
        },
      },
      {
        $unwind: { path: "$clientDetails", preserveNullAndEmptyArrays: true },
      },
      {
        $set: {
          clientDetails: {
            $cond: {
              if: { $eq: ["$clientDetails", {}] },
              then: {
                clientName: "Unknown Client",
                clientId: null,
                email: null,
              },
              else: "$clientDetails",
            },
          },
        },
      },
      {
        $lookup: {
          from: "adminproducts",
          localField: "inventory.adminProductId",
          foreignField: "_id",
          as: "adminProducts",
        },
      },
      {
        $group: {
          _id: "$clientDetails.clientId", // Group by clientId
          clientDetails: { $first: "$clientDetails" }, // Keep client details
          orders: {
            $push: {
              _id: "$_id",
              invoiceNumber: "$invoiceNumber",
              total: "$total",
              outstandingTotal: "$outstandingTotal",
              createdAt: "$createdAt",
              numberOfItems: { $size: "$orderItems" },
            },
          },
          totalOrders: { $sum: 1 }, // Count of orders per client
          totalAmount: { $sum: "$total" }, // Sum of total amounts
          totalOutstanding: { $sum: "$outstandingTotal" }, // Sum of outstanding amounts
          totalItems: { $sum: { $size: "$orderItems" } }, // Sum of items across orders
        },
      },
      {
        $sort: {
          "clientDetails.clientName": 1, // Sort by client name for consistency
        },
      },
      {
        $project: {
          _id: 0, // Suppress _id field
          clientId: "$_id", // Rename _id to clientId
          clientDetails: {
            clientName: "$clientDetails.clientName",
            clientId: { $ifNull: ["$clientDetails.clientId", null] },
            email: { $ifNull: ["$clientDetails.email", null] },
          },
          orders: 1,
          totalOrders: 1,
          totalAmount: 1,
          totalOutstanding: 1,
          totalItems: 1,
          orderDate: { $max: "$orders.createdAt" },
        },
      },
    ]);

    const orders = await (SellOrder as any).aggregatePaginate(
      sellOrderAggregate,
      {
        page: parseInt(page as string),
        limit: parseInt(limit as string),
        customLabels: {
          docs: "clients", // Changed to "clients" to reflect grouped data
          totalDocs: "totalClients",
        },
      }
    );

    console.log("Clients fetched from DB:", JSON.stringify(orders, null, 2));
    responseHandler(
      res,
      200,
      "Clients and their orders fetched successfully",
      "success",
      orders
    );
  } catch (error: any) {
    console.error("Error fetching cashiering orders:", {
      message: error.message,
      stack: error.stack,
      userId: req.userId,
    });
    responseHandler(
      res,
      500,
      error.message || "Failed to fetch orders",
      "error"
    );
  }
};

// const getAllCashieringOrdersCombined = async (req: Request, res: Response) => {
//   try {
//     const { page = 1, limit = 10 } = req.query;

//     if (!req.userId || !Types.ObjectId.isValid(req.userId)) {
//       return responseHandler(res, 401, "Invalid or missing userId", "error");
//     }

//     const userObjectId = new Types.ObjectId(req.userId);

//     const combinedAggregate = Order.aggregate([
//       // Base: Buy Orders
//       {
//         $match: {
//           userId: userObjectId,
//         },
//       },
//       {
//         $lookup: {
//           from: "orderitems",
//           localField: "_id",
//           foreignField: "orderId",
//           as: "orderItems",
//         },
//       },
//       {
//         $lookup: {
//           from: "inventories",
//           localField: "orderItems.inventoryId",
//           foreignField: "_id",
//           as: "inventory",
//         },
//       },
//       {
//         $lookup: {
//           from: "clients",
//           localField: "inventory.clientId",
//           foreignField: "userId",
//           as: "clientDetails",
//         },
//       },
//       {
//         $unwind: { path: "$clientDetails", preserveNullAndEmptyArrays: true },
//       },
//       {
//         $set: {
//           clientDetails: {
//             $cond: {
//               if: { $eq: ["$clientDetails", {}] },
//               then: { clientName: "Unknown Client", clientId: null, email: null },
//               else: "$clientDetails",
//             },
//           },
//           orderType: "buy",
//         },
//       },
//       { $addFields: { itemsCount: { $size: "$orderItems" } } },
//       {
//         $project: {
//           _id: 1,
//           invoiceNumber: "$invoiceNumber",
//           total: 1,
//           outstandingTotal: 1,
//           createdAt: 1,
//           itemsCount: 1,
//           clientDetails: 1,
//           orderType: 1,
//         },
//       },
//       // Union with Sell Orders
//       {
//         $unionWith: {
//           coll: "sellorders",
//           pipeline: [
//             { $match: { userId: userObjectId } },
//             {
//               $lookup: {
//                 from: "sellorderitems",
//                 localField: "_id",
//                 foreignField: "orderId",
//                 as: "orderItems",
//               },
//             },
//             {
//               $lookup: {
//                 from: "inventories",
//                 localField: "orderItems.inventoryId",
//                 foreignField: "_id",
//                 as: "inventory",
//               },
//             },
//             {
//               $lookup: {
//                 from: "clients",
//                 localField: "inventory.clientId",
//                 foreignField: "userId",
//                 as: "clientDetails",
//               },
//             },
//             {
//               $unwind: { path: "$clientDetails", preserveNullAndEmptyArrays: true },
//             },
//             {
//               $set: {
//                 clientDetails: {
//                   $cond: {
//                     if: { $eq: ["$clientDetails", {}] },
//                     then: { clientName: "Unknown Client", clientId: null, email: null },
//                     else: "$clientDetails",
//                   },
//                 },
//                 orderType: "sell",
//               },
//             },
//             { $addFields: { itemsCount: { $size: "$orderItems" } } },
//             {
//               $project: {
//                 _id: 1,
//                 // Normalize invoice number between two collections
//                 invoiceNumber: { $ifNull: ["$invoiceNumber", { $toString: "$orderNumber" }] },
//                 total: 1,
//                 outstandingTotal: 1,
//                 createdAt: 1,
//                 itemsCount: 1,
//                 clientDetails: 1,
//                 orderType: 1,
//               },
//             },
//           ],
//         },
//       },
//       // Group combined orders by client
//       {
//         $group: {
//           _id: "$clientDetails.clientId",
//           clientDetails: { $first: "$clientDetails" },
//           orders: {
//             $push: {
//               _id: "$_id",
//               type: "$orderType",
//               invoiceNumber: "$invoiceNumber",
//               total: "$total",
//               outstandingTotal: "$outstandingTotal",
//               createdAt: "$createdAt",
//               numberOfItems: "$itemsCount",
//             },
//           },
//           totalOrders: { $sum: 1 },
//           totalAmount: { $sum: "$total" },
//           totalOutstanding: { $sum: "$outstandingTotal" },
//           totalItems: { $sum: "$itemsCount" },
//         },
//       },
//       { $sort: { "clientDetails.clientName": 1 } },
//       {
//         $project: {
//           _id: 0,
//           clientId: "$_id",
//           clientDetails: {
//             clientName: "$clientDetails.clientName",
//             clientId: { $ifNull: ["$clientDetails.clientId", null] },
//             email: { $ifNull: ["$clientDetails.email", null] },
//           },
//           orders: 1,
//           totalOrders: 1,
//           totalAmount: 1,
//           totalOutstanding: 1,
//           totalItems: 1,
//           orderDate: { $max: "$orders.createdAt" },
//         },
//       },
//     ]);

//     const result = await (Order as any).aggregatePaginate(combinedAggregate, {
//       page: parseInt(page as string),
//       limit: parseInt(limit as string),
//       customLabels: { docs: "clients", totalDocs: "totalClients" },
//     });

//     return responseHandler(
//       res,
//       200,
//       "Clients and their (buy + sell) orders fetched successfully",
//       "success",
//       result
//     );
//   } catch (error: any) {
//     console.error("Error fetching combined cashiering orders:", {
//       message: error.message,
//       stack: error.stack,
//       userId: req.userId,
//     });
//     return responseHandler(
//       res,
//       500,
//       error.message || "Failed to fetch combined orders",
//       "error"
//     );
//   }
// };

const getAllCashieringOrdersCombined = async (req: Request, res: Response) => {
  try {
    const { page = 1, limit = 10 } = req.query;

    if (!req.userId || !Types.ObjectId.isValid(req.userId)) {
      return responseHandler(res, 401, "Invalid or missing userId", "error");
    }

    const userObjectId = new Types.ObjectId(req.userId);

    const combinedAggregate = Order.aggregate([
      // Base: Buy Orders
      {
        $match: {
          userId: userObjectId,
        },
      },
      {
        $lookup: {
          from: "orderitems",
          localField: "_id",
          foreignField: "orderId",
          as: "orderItems",
        },
      },
      {
        $lookup: {
          from: "inventories",
          localField: "orderItems.inventoryId",
          foreignField: "_id",
          as: "inventory",
        },
      },
      {
        $lookup: {
          from: "clients",
          localField: "inventory.clientId",
          foreignField: "userId",
          as: "clientDetails",
        },
      },
      {
        $unwind: { path: "$clientDetails", preserveNullAndEmptyArrays: true },
      },
      {
        $set: {
          clientDetails: {
            $cond: {
              if: { $eq: ["$clientDetails", {}] },
              then: {
                clientName: "Unknown Client",
                clientId: null,
                email: null,
              },
              else: "$clientDetails",
            },
          },
          orderType: "buy",
        },
      },
      { $addFields: { itemsCount: { $size: "$orderItems" } } },
      {
        $project: {
          _id: 1,
          invoiceNumber: "$invoiceNumber",
          total: 1,
          outstandingTotal: 1,
          createdAt: 1,
          itemsCount: 1,
          clientDetails: 1,
          orderType: 1,
        },
      },
      // Union with Sell Orders
      {
        $unionWith: {
          coll: "sellorders",
          pipeline: [
            { $match: { userId: userObjectId } },
            {
              $lookup: {
                from: "sellorderitems",
                localField: "_id",
                foreignField: "orderId",
                as: "orderItems",
              },
            },
            {
              $lookup: {
                from: "inventories",
                localField: "orderItems.inventoryId",
                foreignField: "_id",
                as: "inventory",
              },
            },
            {
              $lookup: {
                from: "clients",
                localField: "inventory.clientId",
                foreignField: "userId",
                as: "clientDetails",
              },
            },
            {
              $unwind: {
                path: "$clientDetails",
                preserveNullAndEmptyArrays: true,
              },
            },
            {
              $set: {
                clientDetails: {
                  $cond: {
                    if: { $eq: ["$clientDetails", {}] },
                    then: {
                      clientName: "Unknown Client",
                      clientId: null,
                      email: null,
                    },
                    else: "$clientDetails",
                  },
                },
                orderType: "sell",
              },
            },
            { $addFields: { itemsCount: { $size: "$orderItems" } } },
            {
              $project: {
                _id: 1,
                // Normalize invoice number between two collections
                invoiceNumber: {
                  $ifNull: ["$invoiceNumber", { $toString: "$orderNumber" }],
                },
                total: 1,
                outstandingTotal: 1,
                createdAt: 1,
                itemsCount: 1,
                clientDetails: 1,
                orderType: 1,
              },
            },
          ],
        },
      },
      // Sort by createdAt descending (most recent first)
      { $sort: { createdAt: -1 } },
      {
        $project: {
          _id: 1,
          invoiceNumber: 1,
          total: 1,
          outstandingTotal: 1,
          createdAt: 1,
          itemsCount: 1,
          clientDetails: {
            clientName: "$clientDetails.clientName",
            clientId: { $ifNull: ["$clientDetails.clientId", null] },
            email: { $ifNull: ["$clientDetails.email", null] },
          },
          orderType: 1,
        },
      },
    ]);

    const result = await (Order as any).aggregatePaginate(combinedAggregate, {
      page: parseInt(page as string),
      limit: parseInt(limit as string),
      customLabels: { docs: "clients", totalDocs: "totalClients" },
    });

    return responseHandler(
      res,
      200,
      "All (buy + sell) orders with client details fetched successfully",
      "success",
      result
    );
  } catch (error: any) {
    console.error("Error fetching combined cashiering orders:", {
      message: error.message,
      stack: error.stack,
      userId: req.userId,
    });
    return responseHandler(
      res,
      500,
      error.message || "Failed to fetch combined orders",
      "error"
    );
  }
};

const searchCashieringOrders = async (req: Request, res: Response) => {
  try {
    const { query } = req.params;
    const { page = 1, limit = 10 } = req.query;

    if (!query || typeof query !== "string") {
      return responseHandler(
        res,
        400,
        "Invalid or missing search query",
        "error"
      );
    }

    const orderAggregate = Order.aggregate([
      {
        $lookup: {
          from: "orderitems",
          localField: "_id",
          foreignField: "orderId",
          as: "orderItems",
        },
      },
      {
        $lookup: {
          from: "inventories",
          localField: "orderItems.inventoryId",
          foreignField: "_id",
          as: "inventory",
        },
      },
      {
        $lookup: {
          from: "clients",
          localField: "inventory.clientId",
          foreignField: "userId",
          as: "clientDetails",
        },
      },
      {
        $unwind: { path: "$clientDetails", preserveNullAndEmptyArrays: true },
      },
      {
        $set: {
          clientDetails: {
            $cond: {
              if: { $eq: ["$clientDetails", {}] },
              then: {
                clientName: "Unknown Client",
                clientId: null,
                email: null,
              },
              else: "$clientDetails",
            },
          },
        },
      },
      {
        $match: {
          $or: [
            { invoiceNumber: { $regex: query, $options: "i" } },
            { "clientDetails.clientName": { $regex: query, $options: "i" } },
          ],
        },
      },
      {
        $group: {
          _id: "$clientDetails.clientId",
          clientDetails: { $first: "$clientDetails" },
        },
      },
      {
        $sort: {
          "clientDetails.clientName": 1,
        },
      },
      {
        $project: {
          _id: 0,
          clientId: "$_id",
          clientDetails: {
            clientName: "$clientDetails.clientName",
            clientId: { $ifNull: ["$clientDetails.clientId", null] },
          },
        },
      },
    ]);

    const clients = await (Order as any).aggregatePaginate(orderAggregate, {
      page: parseInt(page as string),
      limit: parseInt(limit as string),
      customLabels: {
        docs: "clients",
        totalDocs: "totalClients",
      },
    });
    responseHandler(
      res,
      200,
      "Clients fetched successfully",
      "success",
      clients
    );
  } catch (error: any) {
    responseHandler(
      res,
      500,
      error.message || "Failed to search orders",
      "error"
    );
  }
};

const searchCashieringSellOrders = async (req: Request, res: Response) => {
  try {
    const { query } = req.params;
    const { page = 1, limit = 10 } = req.query;

    if (!query || typeof query !== "string") {
      return responseHandler(
        res,
        400,
        "Invalid or missing search query",
        "error"
      );
    }

    const sellOrderAggregate = SellOrder.aggregate([
      {
        $lookup: {
          from: "sellorderitems",
          localField: "_id",
          foreignField: "orderId",
          as: "orderItems",
        },
      },
      {
        $lookup: {
          from: "inventories",
          localField: "orderItems.inventoryId",
          foreignField: "_id",
          as: "inventory",
        },
      },
      {
        $lookup: {
          from: "clients",
          localField: "inventory.clientId",
          foreignField: "userId",
          as: "clientDetails",
        },
      },
      {
        $unwind: { path: "$clientDetails", preserveNullAndEmptyArrays: true },
      },
      {
        $set: {
          clientDetails: {
            $cond: {
              if: { $eq: ["$clientDetails", {}] },
              then: {
                clientName: "Unknown Client",
                clientId: null,
                email: null,
              },
              else: "$clientDetails",
            },
          },
        },
      },
      {
        $match: {
          $or: [
            { invoiceNumber: { $regex: query, $options: "i" } },
            { "clientDetails.clientName": { $regex: query, $options: "i" } },
          ],
        },
      },
      {
        $group: {
          _id: "$clientDetails.clientId",
          clientDetails: { $first: "$clientDetails" },
        },
      },
      {
        $sort: {
          "clientDetails.clientName": 1,
        },
      },
      {
        $project: {
          _id: 0,
          clientId: "$_id",
          clientDetails: {
            clientName: "$clientDetails.clientName",
            clientId: { $ifNull: ["$clientDetails.clientId", null] },
          },
        },
      },
    ]);

    const clients = await (SellOrder as any).aggregatePaginate(
      sellOrderAggregate,
      {
        page: parseInt(page as string),
        limit: parseInt(limit as string),
        customLabels: {
          docs: "clients",
          totalDocs: "totalClients",
        },
      }
    );
    responseHandler(
      res,
      200,
      "Clients fetched successfully",
      "success",
      clients
    );
  } catch (error: any) {
    responseHandler(
      res,
      500,
      error.message || "Failed to search orders",
      "error"
    );
  }
};

const searchCashieringOrdersCombined = async (req: Request, res: Response) => {
  try {
    const { query } = req.params;
    const { page = 1, limit = 10 } = req.query;
    const userObjectId = new Types.ObjectId(req.userId);

    if (!query || typeof query !== "string") {
      return responseHandler(
        res,
        400,
        "Invalid or missing search query",
        "error"
      );
    }

    const combinedAggregate = Order.aggregate([
      // Base: Buy Orders
      {
        $match: {
          userId: userObjectId,
        },
      },
      {
        $lookup: {
          from: "orderitems",
          localField: "_id",
          foreignField: "orderId",
          as: "orderItems",
        },
      },
      {
        $lookup: {
          from: "inventories",
          localField: "orderItems.inventoryId",
          foreignField: "_id",
          as: "inventory",
        },
      },
      {
        $lookup: {
          from: "clients",
          localField: "inventory.clientId",
          foreignField: "userId",
          as: "clientDetails",
        },
      },
      { $unwind: { path: "$clientDetails", preserveNullAndEmptyArrays: true } },
      {
        $set: {
          clientDetails: {
            $cond: {
              if: { $eq: ["$clientDetails", {}] },
              then: {
                clientName: "Unknown Client",
                clientId: null,
                email: null,
              },
              else: "$clientDetails",
            },
          },
          orderType: "buy",
        },
      },
      { $addFields: { itemsCount: { $size: "$orderItems" } } },
      {
        $project: {
          _id: 1,
          invoiceNumber: "$invoiceNumber",
          total: 1,
          outstandingTotal: 1,
          createdAt: 1,
          itemsCount: 1,
          clientDetails: 1,
          orderType: 1,
        },
      },
      // Union with Sell Orders
      {
        $unionWith: {
          coll: "sellorders",
          pipeline: [
            {
              $match: {
                userId: userObjectId,
              },
            },
            {
              $lookup: {
                from: "sellorderitems",
                localField: "_id",
                foreignField: "orderId",
                as: "orderItems",
              },
            },
            {
              $lookup: {
                from: "inventories",
                localField: "orderItems.inventoryId",
                foreignField: "_id",
                as: "inventory",
              },
            },
            {
              $lookup: {
                from: "clients",
                localField: "inventory.clientId",
                foreignField: "userId",
                as: "clientDetails",
              },
            },
            {
              $unwind: {
                path: "$clientDetails",
                preserveNullAndEmptyArrays: true,
              },
            },
            {
              $set: {
                clientDetails: {
                  $cond: {
                    if: { $eq: ["$clientDetails", {}] },
                    then: {
                      clientName: "Unknown Client",
                      clientId: null,
                      email: null,
                    },
                    else: "$clientDetails",
                  },
                },
                orderType: "sell",
              },
            },
            { $addFields: { itemsCount: { $size: "$orderItems" } } },
            {
              $project: {
                _id: 1,
                // Normalize invoice number between two collections
                invoiceNumber: {
                  $ifNull: ["$invoiceNumber", { $toString: "$orderNumber" }],
                },
                total: 1,
                outstandingTotal: 1,
                createdAt: 1,
                itemsCount: 1,
                clientDetails: 1,
                orderType: 1,
              },
            },
          ],
        },
      },
      // Apply search to combined stream
      {
        $match: {
          $or: [
            { invoiceNumber: { $regex: query, $options: "i" } },
            { "clientDetails.clientName": { $regex: query, $options: "i" } },
          ],
        },
      },
      // Group combined orders by client and compute aggregates
      {
        $group: {
          _id: "$clientDetails.clientId",
          clientDetails: { $first: "$clientDetails" },
          orders: {
            $push: {
              _id: "$_id",
              type: "$orderType",
              invoiceNumber: "$invoiceNumber",
              total: "$total",
              outstandingTotal: "$outstandingTotal",
              createdAt: "$createdAt",
              numberOfItems: "$itemsCount",
            },
          },
          totalOrders: { $sum: 1 },
          totalAmount: { $sum: "$total" },
          totalOutstanding: { $sum: "$outstandingTotal" },
          totalItems: { $sum: "$itemsCount" },
        },
      },
      { $sort: { "clientDetails.clientName": 1 } },
      {
        $project: {
          _id: 0,
          clientId: "$_id",
          clientDetails: {
            clientName: "$clientDetails.clientName",
            clientId: { $ifNull: ["$clientDetails.clientId", null] },
            email: { $ifNull: ["$clientDetails.email", null] },
          },
          orders: 1,
          totalOrders: 1,
          totalAmount: 1,
          totalOutstanding: 1,
          totalItems: 1,
          orderDate: { $max: "$orders.createdAt" },
        },
      },
    ]);

    const clients = await (Order as any).aggregatePaginate(combinedAggregate, {
      page: parseInt(page as string),
      limit: parseInt(limit as string),
      customLabels: {
        docs: "clients",
        totalDocs: "totalClients",
      },
    });

    responseHandler(
      res,
      200,
      "Clients fetched successfully",
      "success",
      clients
    );
  } catch (error: any) {
    responseHandler(
      res,
      500,
      error.message || "Failed to search orders",
      "error"
    );
  }
};

const getCashieringOrderByIds = async (req: Request, res: Response) => {
  const { orderIds } = req.body;

  if (!orderIds || !Array.isArray(orderIds) || orderIds.length === 0) {
    return responseHandler(res, 400, "Invalid or missing orderIds", "error");
  }

  const objectIds = orderIds
    .filter((id: string) => Types.ObjectId.isValid(id))
    .map((id: string) => new Types.ObjectId(id));

  if (objectIds.length === 0) {
    return responseHandler(res, 400, "No valid orderIds provided", "error");
  }

  try {
    const orders = await Order.aggregate([
      {
        $match: { _id: { $in: objectIds } },
      },
      {
        $lookup: {
          from: "orderitems",
          localField: "_id",
          foreignField: "orderId",
          as: "orderItems",
        },
      },
      {
        $lookup: {
          from: "inventories",
          localField: "orderItems.inventoryId",
          foreignField: "_id",
          as: "inventory",
        },
      },
      {
        $unwind: { path: "$inventory", preserveNullAndEmptyArrays: true },
      },
      {
        $lookup: {
          from: "clients",
          localField: "inventory.clientId",
          foreignField: "userId",
          as: "clientDetails",
        },
      },
      {
        $unwind: { path: "$clientDetails", preserveNullAndEmptyArrays: true },
      },
      {
        $set: {
          clientDetails: {
            $cond: {
              if: { $eq: ["$clientDetails", {}] },
              then: {
                clientName: "Unknown Client",
                clientId: null,
                email: null,
              },
              else: {
                clientName: "$clientDetails.clientName",
                clientId: { $ifNull: ["$clientDetails.clientId", null] },
                email: { $ifNull: ["$clientDetails.clientEmail", null] },
                address: { $ifNull: ["$clientDetails.deliveryAddress", null] },
                note: { $ifNull: ["$clientDetails.clientNotes", null] },
                regName: { $ifNull: ["$clientDetails.registeredName", null] },
                regAddress: {
                  $ifNull: ["$clientDetails.registeredAddress", null],
                },
              },
            },
          },
        },
      },
      {
        $lookup: {
          from: "adminproducts",
          localField: "inventory.adminProductId",
          foreignField: "_id",
          as: "adminProducts",
        },
      },
      {
        $sort: {
          createdAt: -1,
        },
      },
      {
        $project: {
          _id: 1,
          invoiceNumber: 1,
          total: 1,
          outstandingTotal: 1,
          createdAt: 1,
          numberOfItems: { $size: "$orderItems" },
          clientDetails: 1,
          orderItems: {
            $map: {
              input: "$orderItems",
              as: "item",
              in: {
                _id: "$$item._id",
                inventoryId: "$$item.inventoryId",
                quantity: "$$item.quantity",
                price: "$$item.price",
              },
            },
          },
          // adminProducts: {
          //   $map: {
          //     input: "$adminProducts",
          //     as: "product",
          //     in: {
          //       _id: "$$product._id",
          //       name: { $ifNull: ["$$product.name", "Unknown Product"] }, // Ensure name is included
          //     },
          //   },
          // },
          adminProducts: {
            $cond: {
              if: { $eq: ["$adminProducts", []] },
              then: [
                { productName: "Unknown Product", size: "N/A", color: "N/A" },
              ],
              else: "$adminProducts",
            },
          },
        },
      },
    ]);

    if (!orders || orders.length === 0) {
      return responseHandler(
        res,
        404,
        "No orders found for the provided IDs",
        "error"
      );
    }

    console.log("Fetched orders:", JSON.stringify(orders, null, 2)); // Debugging

    responseHandler(res, 200, "Orders fetched successfully", "success", orders);
  } catch (error: any) {
    console.error("Error fetching orders by IDs:", {
      message: error.message,
      stack: error.stack,
      orderIds,
    });
    responseHandler(
      res,
      500,
      error.message || "Failed to fetch orders",
      "error"
    );
  }
};

const getCashieringSellOrderByIds = async (req: Request, res: Response) => {
  const { orderIds } = req.body;

  if (!orderIds || !Array.isArray(orderIds) || orderIds.length === 0) {
    return responseHandler(res, 400, "Invalid or missing orderIds", "error");
  }

  const objectIds = orderIds
    .filter((id: string) => Types.ObjectId.isValid(id))
    .map((id: string) => new Types.ObjectId(id));

  if (objectIds.length === 0) {
    return responseHandler(res, 400, "No valid orderIds provided", "error");
  }

  try {
    const orders = await SellOrder.aggregate([
      {
        $match: { _id: { $in: objectIds } },
      },
      {
        $lookup: {
          from: "sellorderitems",
          localField: "_id",
          foreignField: "orderId",
          as: "orderItems",
        },
      },
      {
        $lookup: {
          from: "inventories",
          localField: "orderItems.inventoryId",
          foreignField: "_id",
          as: "inventory",
        },
      },
      {
        $unwind: { path: "$inventory", preserveNullAndEmptyArrays: true },
      },
      {
        $lookup: {
          from: "clients",
          localField: "inventory.clientId",
          foreignField: "userId",
          as: "clientDetails",
        },
      },
      {
        $unwind: { path: "$clientDetails", preserveNullAndEmptyArrays: true },
      },
      {
        $set: {
          clientDetails: {
            $cond: {
              if: { $eq: ["$clientDetails", {}] },
              then: {
                clientName: "Unknown Client",
                clientId: null,
                email: null,
              },
              else: {
                clientName: "$clientDetails.clientName",
                clientId: { $ifNull: ["$clientDetails.clientId", null] },
                email: { $ifNull: ["$clientDetails.clientEmail", null] },
                address: { $ifNull: ["$clientDetails.deliveryAddress", null] },
                note: { $ifNull: ["$clientDetails.clientNotes", null] },
                regName: { $ifNull: ["$clientDetails.registeredName", null] },
                regAddress: {
                  $ifNull: ["$clientDetails.registeredAddress", null],
                },
              },
            },
          },
        },
      },
      {
        $lookup: {
          from: "adminproducts",
          localField: "inventory.adminProductId",
          foreignField: "_id",
          as: "adminProducts",
        },
      },
      {
        $sort: {
          createdAt: -1,
        },
      },
      {
        $project: {
          _id: 1,
          invoiceNumber: 1,
          total: 1,
          outstandingTotal: 1,
          createdAt: 1,
          numberOfItems: { $size: "$orderItems" },
          clientDetails: 1,
          orderItems: {
            $map: {
              input: "$orderItems",
              as: "item",
              in: {
                _id: "$$item._id",
                inventoryId: "$$item.inventoryId",
                quantity: "$$item.quantity",
                price: "$$item.price",
              },
            },
          },
          // adminProducts: {
          //   $map: {
          //     input: "$adminProducts",
          //     as: "product",
          //     in: {
          //       _id: "$$product._id",
          //       name: { $ifNull: ["$$product.name", "Unknown Product"] }, // Ensure name is included
          //     },
          //   },
          // },
          adminProducts: {
            $cond: {
              if: { $eq: ["$adminProducts", []] },
              then: [
                { productName: "Unknown Product", size: "N/A", color: "N/A" },
              ],
              else: "$adminProducts",
            },
          },
        },
      },
    ]);

    if (!orders || orders.length === 0) {
      return responseHandler(
        res,
        404,
        "No orders found for the provided IDs",
        "error"
      );
    }

    console.log("Fetched orders:", JSON.stringify(orders, null, 2)); // Debugging

    responseHandler(res, 200, "Orders fetched successfully", "success", orders);
  } catch (error: any) {
    console.error("Error fetching orders by IDs:", {
      message: error.message,
      stack: error.stack,
      orderIds,
    });
    responseHandler(
      res,
      500,
      error.message || "Failed to fetch orders",
      "error"
    );
  }
};

const processCashieringOrder = async (req: Request, res: Response) => {
  console.log(
    "Received payload in processCashieringOrder:",
    JSON.stringify(req.body, null, 2)
  );

  const {
    orderIds,
    payment = { cash: 0, card: 0, cheque: 0 },
    mode = "automatic",
  } = req.body;

  // Destructure payment details
  const { cash = 0, card = 0, cheque = 0 } = payment;

  // Validate inputs
  if (!Array.isArray(orderIds) || orderIds.length === 0) {
    throw new BadRequestError(
      `At least one order ID is required. Received orderIds: ${JSON.stringify(orderIds)}`
    );
  }

  if (!["manual", "automatic"].includes(mode)) {
    throw new BadRequestError("Mode must be 'manual' or 'automatic'");
  }

  const paymentMethods = [
    { method: "cash", amount: cash },
    { method: "card", amount: card },
    { method: "cheque", amount: cheque },
  ].filter((p) => p.amount > 0 && Number.isFinite(p.amount));

  if (paymentMethods.length === 0) {
    throw new BadRequestError("At least one valid payment method is required");
  }

  const totalPayment = paymentMethods.reduce((sum, p) => sum + p.amount, 0);
  if (totalPayment <= 0) {
    throw new BadRequestError("Total payment amount must be positive");
  }

  let session;
  try {
    // Start MongoDB session
    session = await Order.startSession();
    session.startTransaction();

    // Fetch orders
    let orders: IOrder[];
    if (mode === "manual") {
      orders = await Order.find({
        _id: { $in: orderIds },
        // orderStatus: "Pending",
      }).session(session);
      orders = orderIds
        .map((id) => orders.find((o) => (o as any)._id.equals(id)))
        .filter((o): o is IOrder => !!o);
    } else {
      orders = await Order.find({
        _id: { $in: orderIds },
        // orderStatus: "Pending",
      })
        .sort({ createdAt: 1 })
        .session(session);
    }

    if (orders.length === 0) {
      throw new NotFoundError("No valid orders found");
    }

    console.log("Orders to be processed:", orders);

    // Prepare remaining payments
    let remainingByMethod = { cash, card, cheque };
    let remainingPayment = totalPayment;
    const paymentRecords = [];
    const methodsOrder = ["cash", "card", "cheque"];

    for (const order of orders) {
      if (remainingPayment <= 0) break;

      const orderItems = await OrderItem.find({
        orderId: order._id,
        outstandingPrice: { $gt: 0 },
      })
        .sort({ deliveryDate: 1, createdAt: 1 })
        .session(session);

      if (orderItems.length === 0) {
        if (order.outstandingTotal > 0) {
          throw new BadRequestError(
            `Order ${order._id} has outstanding total ${order.outstandingTotal} but no items with outstanding price`
          );
        }
        continue;
      }

      const itemsOutstanding = orderItems.reduce(
        (sum, item) => sum + item.outstandingPrice,
        0
      );
      if (itemsOutstanding !== order.outstandingTotal) {
        throw new BadRequestError(
          `Inconsistency for order ${order._id}: items outstanding sum ${itemsOutstanding} != order outstanding total ${order.outstandingTotal}`
        );
      }

      // Determine how much to apply to this order
      const applyToOrder = Math.min(remainingPayment, order.outstandingTotal);

      // Distribute applyToOrder across payment methods
      const orderPaymentRecords = [];
      let remainingApply = applyToOrder;

      for (const method of methodsOrder) {
        if (remainingApply <= 0) break;
        const available =
          remainingByMethod[method as keyof typeof remainingByMethod];
        if (available <= 0) continue;
        const useAmount = Math.min(available, remainingApply);
        orderPaymentRecords.push({
          orderId: order._id,
          method,
          amount: useAmount,
          createdBy: req.userId,
        });
        remainingByMethod[method as keyof typeof remainingByMethod] -=
          useAmount;
        remainingApply -= useAmount;
        remainingPayment -= useAmount;
      }

      if (remainingApply > 0) {
        throw new InternalServerError("Failed to allocate payment methods");
      }

      // Apply the payment to order items
      let toApply = applyToOrder;
      for (const item of orderItems) {
        console.log("Processing OrderItem", item);
        if (toApply <= 0) break;
        const applyAmount = Math.min(item.outstandingPrice, toApply);
        item.outstandingPrice -= applyAmount;
        toApply -= applyAmount;
        console.log(
          `Applying payment of ${applyAmount} to OrderItem ${item._id}. Remaining to apply to order: ${toApply}`
        );
        await item.save({ session });
      }

      // Update order's outstanding total
      order.outstandingTotal = orderItems.reduce(
        (sum, item) => sum + item.outstandingPrice,
        0
      );
      console.log(
        `Order ${order._id} outstanding total updated to ${order.outstandingTotal}`
      );
      // Update order status if fully paid
      if (order.outstandingTotal <= 0) {
        order.orderStatus = "Delivered";
      }

      await order.save({ session });

      // Add to overall payment records
      paymentRecords.push(...orderPaymentRecords);
    }

    // Insert payment records
    if (paymentRecords.length > 0) {
      await OrderPayment.insertMany(paymentRecords, { session });
    }

    // Optional: Check for overpayment
    // if (remainingPayment > 0) {
    //   throw new BadRequestError(`Overpayment of ${remainingPayment} detected`);
    // }

    // Commit transaction
    await session.commitTransaction();
    responseHandler(res, 200, "Orders processed successfully");
  } catch (error: any) {
    if (session?.inTransaction()) {
      await session.abortTransaction();
    }
    throw new InternalServerError(`Failed to process orders: ${error.message}`);
  } finally {
    if (session) {
      session.endSession();
    }
  }
};

const processCashieringSellOrder = async (req: Request, res: Response) => {
  console.log(
    "Received payload in processCashieringOrder:",
    JSON.stringify(req.body, null, 2)
  );

  const {
    orderIds,
    payment = { cash: 0, card: 0, cheque: 0 },
    mode = "automatic",
  } = req.body;

  // Destructure payment details
  const { cash = 0, card = 0, cheque = 0 } = payment;

  // Validate inputs
  if (!Array.isArray(orderIds) || orderIds.length === 0) {
    throw new BadRequestError(
      `At least one order ID is required. Received orderIds: ${JSON.stringify(orderIds)}`
    );
  }

  if (!["manual", "automatic"].includes(mode)) {
    throw new BadRequestError("Mode must be 'manual' or 'automatic'");
  }

  const paymentMethods = [
    { method: "cash", amount: cash },
    { method: "card", amount: card },
    { method: "cheque", amount: cheque },
  ].filter((p) => p.amount > 0 && Number.isFinite(p.amount));

  if (paymentMethods.length === 0) {
    throw new BadRequestError("At least one valid payment method is required");
  }

  const totalPayment = paymentMethods.reduce((sum, p) => sum + p.amount, 0);
  if (totalPayment <= 0) {
    throw new BadRequestError("Total payment amount must be positive");
  }

  let session;
  try {
    // Start MongoDB session
    session = await SellOrder.startSession();
    session.startTransaction();

    // Fetch orders
    let orders: ISellOrder[];
    if (mode === "manual") {
      orders = await SellOrder.find({
        _id: { $in: orderIds },
        // orderStatus: "Pending",
      }).session(session);
      orders = orderIds
        .map((id) => orders.find((o) => (o as any)._id.equals(id)))
        .filter((o): o is ISellOrder => !!o);
    } else {
      orders = await SellOrder.find({
        _id: { $in: orderIds },
        // orderStatus: "Pending",
      })
        .sort({ createdAt: 1 })
        .session(session);
    }

    if (orders.length === 0) {
      throw new NotFoundError("No valid orders found");
    }

    console.log("Orders to be processed:", orders);

    // Prepare remaining payments
    let remainingByMethod = { cash, card, cheque };
    let remainingPayment = totalPayment;
    const paymentRecords = [];
    const methodsOrder = ["cash", "card", "cheque"];

    for (const order of orders) {
      if (remainingPayment <= 0) break;

      const orderItems = await SellOrderItem.find({
        orderId: order._id,
        outstandingPrice: { $gt: 0 },
      })
        .sort({ deliveryDate: 1, createdAt: 1 })
        .session(session);

      if (orderItems.length === 0) {
        if (order.outstandingTotal > 0) {
          throw new BadRequestError(
            `Order ${order._id} has outstanding total ${order.outstandingTotal} but no items with outstanding price`
          );
        }
        continue;
      }

      const itemsOutstanding = orderItems.reduce(
        (sum, item) => sum + item.outstandingPrice,
        0
      );
      if (itemsOutstanding !== order.outstandingTotal) {
        throw new BadRequestError(
          `Inconsistency for order ${order._id}: items outstanding sum ${itemsOutstanding} != order outstanding total ${order.outstandingTotal}`
        );
      }

      // Determine how much to apply to this order
      const applyToOrder = Math.min(remainingPayment, order.outstandingTotal);

      // Distribute applyToOrder across payment methods
      const orderPaymentRecords = [];
      let remainingApply = applyToOrder;

      for (const method of methodsOrder) {
        if (remainingApply <= 0) break;
        const available =
          remainingByMethod[method as keyof typeof remainingByMethod];
        if (available <= 0) continue;
        const useAmount = Math.min(available, remainingApply);
        orderPaymentRecords.push({
          orderId: order._id,
          method,
          amount: useAmount,
          createdBy: req.userId,
        });
        remainingByMethod[method as keyof typeof remainingByMethod] -=
          useAmount;
        remainingApply -= useAmount;
        remainingPayment -= useAmount;
      }

      if (remainingApply > 0) {
        throw new InternalServerError("Failed to allocate payment methods");
      }

      // Apply the payment to order items
      let toApply = applyToOrder;
      for (const item of orderItems) {
        console.log("Processing OrderItem", item);
        if (toApply <= 0) break;
        const applyAmount = Math.min(item.outstandingPrice, toApply);
        item.outstandingPrice -= applyAmount;
        toApply -= applyAmount;
        console.log(
          `Applying payment of ${applyAmount} to OrderItem ${item._id}. Remaining to apply to order: ${toApply}`
        );
        await item.save({ session });
      }

      // Update order's outstanding total
      order.outstandingTotal = orderItems.reduce(
        (sum, item) => sum + item.outstandingPrice,
        0
      );
      console.log(
        `Order ${order._id} outstanding total updated to ${order.outstandingTotal}`
      );
      // Update order status if fully paid
      // if (order.outstandingTotal <= 0) {
      //   order.orderStatus = "Delivered";
      // }

      await order.save({ session });

      // Add to overall payment records
      paymentRecords.push(...orderPaymentRecords);
    }

    // Insert payment records
    if (paymentRecords.length > 0) {
      await SellOrderPayment.insertMany(paymentRecords, { session });
    }

    // Optional: Check for overpayment
    // if (remainingPayment > 0) {
    //   throw new BadRequestError(`Overpayment of ${remainingPayment} detected`);
    // }

    // Commit transaction
    await session.commitTransaction();
    responseHandler(res, 200, "Orders processed successfully");
  } catch (error: any) {
    if (session?.inTransaction()) {
      await session.abortTransaction();
    }
    throw new InternalServerError(`Failed to process orders: ${error.message}`);
  } finally {
    if (session) {
      session.endSession();
    }
  }
};

// const verifyUserPassword = asyncHandler(async (req, res) => {
//   const { password } = req.body;

//   if (!password || typeof password !== "string") {
//     throw new BadRequestError("Password is required");
//   }

//   const isMatch = await bcrypt.compare(password, password);
//   if (!isMatch) {
//     throw new UnauthorizedError("Invalid password");
//   }

//   responseHandler(res, 200, "Password verified successfully");
// });

const verifyUserPassword = asyncHandler(async (req, res) => {
  const { password } = req.body;
  const userId = req.userId; // Assumes userId is set by authentication middleware

  if (!password || typeof password !== "string") {
    throw new BadRequestError("Password is required");
  }

<<<<<<< HEAD
  if (!userId) {
    throw new UnauthorizedError("User not authenticated");
  }

  // Fetch the user from the database
  const userDoc = await User.findById(userId);
  if (!userDoc) {
    throw new UnauthorizedError("User not found");
  }

  const user = userDoc.toObject();
  // Compare provided password with stored hashed password
=======
  const user = await User.findById(req.userId).select("+password");
  if(!user){
    throw new UnauthorizedError("User not found");
  }
>>>>>>> 2307f0bf
  const isMatch = await bcrypt.compare(password, user.password);
  if (!isMatch) {
    throw new UnauthorizedError("Invalid password");
  }

  responseHandler(res, 200, "Password verified successfully");
});

// Helper function to get today's date normalized to start of day
function getToday(): Date {
  const today = new Date();
  today.setHours(0, 0, 0, 0);
  return today;
}

const setOpeningAmount = asyncHandler(async (req, res) => {
  const userId = req.userId;
  const { openingAmount } = req.body;

  if (openingAmount === undefined) {
    throw new BadRequestError("Opening Amount are required");
  }

  const today = getToday();
  let doc = await Cashiering.findOne({ userId, dayDate: today });

  if (!doc) {
    doc = new Cashiering({ userId, dayDate: today });
  }

  doc.openingAmount = openingAmount;
  doc.openingDate = new Date();
  await doc.save();

  responseHandler(res, 200, "Opening amount set successfully");
});

const setClosingAmount = asyncHandler(async (req, res) => {
  const userId = req.userId;
  const { closingAmount } = req.body;

  if (closingAmount === undefined) {
    throw new BadRequestError("Opening Amount are required");
  }

  const today = getToday();
  let doc = await Cashiering.findOne({ userId, dayDate: today });

  if (!doc) {
    doc = new Cashiering({ userId, dayDate: today });
  }

  doc.closingAmount = closingAmount;
  doc.closingDate = new Date();
  await doc.save();

  responseHandler(res, 200, "Closing amount set successfully");
});

const getAllCashieringHistory = asyncHandler(async (req, res) => {
  const userId = req.userId;
  const { page = 1, limit = 10 } = req.query;

  const cashieringAggregate = Cashiering.aggregate([
    { $match: { userId } },
    { $sort: { dayDate: -1 } },
  ]);

  const cashierings = await (Cashiering as any).aggregatePaginate(
    cashieringAggregate,
    {
      page: parseInt(page as string),
      limit: parseInt(limit as string),
      customLabels: {
        docs: "cashierings",
        totalDocs: "totalCashierings",
      },
    }
  );

  responseHandler(
    res,
    200,
    "Cashiering history fetched successfully",
    "success",
    cashierings
  );
});

export {
  getAllCashieringOrders,
  searchCashieringOrders,
  getCashieringOrderByIds,
  processCashieringOrder,
  getAllCashieringSellOrders,
  searchCashieringSellOrders,
  searchCashieringOrdersCombined,
  getCashieringSellOrderByIds,
  processCashieringSellOrder,
  getAllCashieringOrdersCombined,
  verifyUserPassword,
  setOpeningAmount,
  setClosingAmount,
  getAllCashieringHistory,
};<|MERGE_RESOLUTION|>--- conflicted
+++ resolved
@@ -1882,25 +1882,10 @@
     throw new BadRequestError("Password is required");
   }
 
-<<<<<<< HEAD
-  if (!userId) {
-    throw new UnauthorizedError("User not authenticated");
-  }
-
-  // Fetch the user from the database
-  const userDoc = await User.findById(userId);
-  if (!userDoc) {
-    throw new UnauthorizedError("User not found");
-  }
-
-  const user = userDoc.toObject();
-  // Compare provided password with stored hashed password
-=======
   const user = await User.findById(req.userId).select("+password");
   if(!user){
     throw new UnauthorizedError("User not found");
   }
->>>>>>> 2307f0bf
   const isMatch = await bcrypt.compare(password, user.password);
   if (!isMatch) {
     throw new UnauthorizedError("Invalid password");
