--- conflicted
+++ resolved
@@ -9,6 +9,9 @@
 } from "../utils/errors";
 import OrderPayment from "../schemas/OrderPayment";
 import { Types } from "mongoose";
+import SellOrder, { ISellOrder } from "../schemas/SellOrder";
+import SellOrderItem from "../schemas/SellOrderItem";
+import SellOrderPayment from "../schemas/SellOrderPayment";
 
 const getAllCashieringOrders = async (req: Request, res: Response) => {
   try {
@@ -45,7 +48,7 @@
         $lookup: {
           from: "clients",
           localField: "inventory.clientId",
-          foreignField: "_id",
+          foreignField: "userId",
           as: "clientDetails",
         },
       },
@@ -119,7 +122,6 @@
       },
     ]);
 
-<<<<<<< HEAD
     const orders = await (Order as any).aggregatePaginate(orderAggregate, {
       page: parseInt(page as string),
       limit: parseInt(limit as string),
@@ -128,7 +130,139 @@
         totalDocs: "totalClients",
       },
     });
-=======
+
+    console.log("Clients fetched from DB:", JSON.stringify(orders, null, 2));
+    responseHandler(
+      res,
+      200,
+      "Clients and their orders fetched successfully",
+      "success",
+      orders
+    );
+  } catch (error: any) {
+    console.error("Error fetching cashiering orders:", {
+      message: error.message,
+      stack: error.stack,
+      userId: req.userId,
+    });
+    responseHandler(
+      res,
+      500,
+      error.message || "Failed to fetch orders",
+      "error"
+    );
+  }
+};
+
+const getAllCashieringSellOrders = async (req: Request, res: Response) => {
+  try {
+    const { page = 1, limit = 10 } = req.query;
+
+    if (!req.userId || !Types.ObjectId.isValid(req.userId)) {
+      return responseHandler(res, 401, "Invalid or missing userId", "error");
+    }
+
+    const sellOrderAggregate = SellOrder.aggregate([
+      {
+        $match: {
+          userId: new Types.ObjectId(req.userId),
+          // orderStatus: "Delivered",
+        },
+      },
+      {
+        $lookup: {
+          from: "sellorderitems",
+          localField: "_id",
+          foreignField: "orderId",
+          as: "orderItems",
+        },
+      },
+      {
+        $lookup: {
+          from: "inventories",
+          localField: "orderItems.inventoryId",
+          foreignField: "_id",
+          as: "inventory",
+        },
+      },
+      {
+        $lookup: {
+          from: "clients",
+          localField: "inventory.clientId",
+          foreignField: "userId",
+          as: "clientDetails",
+        },
+      },
+      {
+        $unwind: { path: "$clientDetails", preserveNullAndEmptyArrays: true },
+      },
+      {
+        $set: {
+          clientDetails: {
+            $cond: {
+              if: { $eq: ["$clientDetails", {}] },
+              then: {
+                clientName: "Unknown Client",
+                clientId: null,
+                email: null,
+              },
+              else: "$clientDetails",
+            },
+          },
+        },
+      },
+      {
+        $lookup: {
+          from: "adminproducts",
+          localField: "inventory.adminProductId",
+          foreignField: "_id",
+          as: "adminProducts",
+        },
+      },
+      {
+        $group: {
+          _id: "$clientDetails.clientId", // Group by clientId
+          clientDetails: { $first: "$clientDetails" }, // Keep client details
+          orders: {
+            $push: {
+              _id: "$_id",
+              invoiceNumber: "$invoiceNumber",
+              total: "$total",
+              outstandingTotal: "$outstandingTotal",
+              createdAt: "$createdAt",
+              numberOfItems: { $size: "$orderItems" },
+            },
+          },
+          totalOrders: { $sum: 1 }, // Count of orders per client
+          totalAmount: { $sum: "$total" }, // Sum of total amounts
+          totalOutstanding: { $sum: "$outstandingTotal" }, // Sum of outstanding amounts
+          totalItems: { $sum: { $size: "$orderItems" } }, // Sum of items across orders
+        },
+      },
+      {
+        $sort: {
+          "clientDetails.clientName": 1, // Sort by client name for consistency
+        },
+      },
+      {
+        $project: {
+          _id: 0, // Suppress _id field
+          clientId: "$_id", // Rename _id to clientId
+          clientDetails: {
+            clientName: "$clientDetails.clientName",
+            clientId: { $ifNull: ["$clientDetails.clientId", null] },
+            email: { $ifNull: ["$clientDetails.email", null] },
+          },
+          orders: 1,
+          totalOrders: 1,
+          totalAmount: 1,
+          totalOutstanding: 1,
+          totalItems: 1,
+          orderDate: { $max: "$orders.createdAt" },
+        },
+      },
+    ]);
+
     const orders = await (SellOrder as any).aggregatePaginate(
       sellOrderAggregate,
       {
@@ -140,7 +274,6 @@
         },
       }
     );
->>>>>>> bd811dde
 
     console.log("Clients fetched from DB:", JSON.stringify(orders, null, 2));
     responseHandler(
@@ -593,7 +726,7 @@
         $lookup: {
           from: "clients",
           localField: "inventory.clientId",
-          foreignField: "_id",
+          foreignField: "userId",
           as: "clientDetails",
         },
       },
@@ -646,9 +779,119 @@
       },
     ]);
 
-<<<<<<< HEAD
     const clients = await (Order as any).aggregatePaginate(orderAggregate, {
-=======
+      page: parseInt(page as string),
+      limit: parseInt(limit as string),
+      customLabels: {
+        docs: "clients",
+        totalDocs: "totalClients",
+      },
+    });
+    responseHandler(
+      res,
+      200,
+      "Clients fetched successfully",
+      "success",
+      clients
+    );
+  } catch (error: any) {
+    responseHandler(
+      res,
+      500,
+      error.message || "Failed to search orders",
+      "error"
+    );
+  }
+};
+
+const searchCashieringSellOrders = async (req: Request, res: Response) => {
+  try {
+    const { query } = req.params;
+    const { page = 1, limit = 10 } = req.query;
+
+    if (!query || typeof query !== "string") {
+      return responseHandler(
+        res,
+        400,
+        "Invalid or missing search query",
+        "error"
+      );
+    }
+
+    const sellOrderAggregate = SellOrder.aggregate([
+      {
+        $lookup: {
+          from: "sellorderitems",
+          localField: "_id",
+          foreignField: "orderId",
+          as: "orderItems",
+        },
+      },
+      {
+        $lookup: {
+          from: "inventories",
+          localField: "orderItems.inventoryId",
+          foreignField: "_id",
+          as: "inventory",
+        },
+      },
+      {
+        $lookup: {
+          from: "clients",
+          localField: "inventory.clientId",
+          foreignField: "userId",
+          as: "clientDetails",
+        },
+      },
+      {
+        $unwind: { path: "$clientDetails", preserveNullAndEmptyArrays: true },
+      },
+      {
+        $set: {
+          clientDetails: {
+            $cond: {
+              if: { $eq: ["$clientDetails", {}] },
+              then: {
+                clientName: "Unknown Client",
+                clientId: null,
+                email: null,
+              },
+              else: "$clientDetails",
+            },
+          },
+        },
+      },
+      {
+        $match: {
+          $or: [
+            { invoiceNumber: { $regex: query, $options: "i" } },
+            { "clientDetails.clientName": { $regex: query, $options: "i" } },
+          ],
+        },
+      },
+      {
+        $group: {
+          _id: "$clientDetails.clientId",
+          clientDetails: { $first: "$clientDetails" },
+        },
+      },
+      {
+        $sort: {
+          "clientDetails.clientName": 1,
+        },
+      },
+      {
+        $project: {
+          _id: 0,
+          clientId: "$_id",
+          clientDetails: {
+            clientName: "$clientDetails.clientName",
+            clientId: { $ifNull: ["$clientDetails.clientId", null] },
+          },
+        },
+      },
+    ]);
+
     const clients = await (SellOrder as any).aggregatePaginate(
       sellOrderAggregate,
       {
@@ -880,7 +1123,6 @@
     ]);
 
     const clients = await (Order as any).aggregatePaginate(combinedAggregate, {
->>>>>>> bd811dde
       page: parseInt(page as string),
       limit: parseInt(limit as string),
       customLabels: {
@@ -949,7 +1191,7 @@
         $lookup: {
           from: "clients",
           localField: "inventory.clientId",
-          foreignField: "_id",
+          foreignField: "userId",
           as: "clientDetails",
         },
       },
@@ -1065,6 +1307,165 @@
   }
 };
 
+const getCashieringSellOrderByIds = async (req: Request, res: Response) => {
+  const { orderIds } = req.body;
+
+  if (!orderIds || !Array.isArray(orderIds) || orderIds.length === 0) {
+    return responseHandler(res, 400, "Invalid or missing orderIds", "error");
+  }
+
+  const objectIds = orderIds
+    .filter((id: string) => Types.ObjectId.isValid(id))
+    .map((id: string) => new Types.ObjectId(id));
+
+  if (objectIds.length === 0) {
+    return responseHandler(res, 400, "No valid orderIds provided", "error");
+  }
+
+  try {
+    const orders = await SellOrder.aggregate([
+      {
+        $match: { _id: { $in: objectIds } },
+      },
+      {
+        $lookup: {
+          from: "sellorderitems",
+          localField: "_id",
+          foreignField: "orderId",
+          as: "orderItems",
+        },
+      },
+      {
+        $lookup: {
+          from: "inventories",
+          localField: "orderItems.inventoryId",
+          foreignField: "_id",
+          as: "inventory",
+        },
+      },
+      {
+        $unwind: { path: "$inventory", preserveNullAndEmptyArrays: true },
+      },
+      {
+        $lookup: {
+          from: "clients",
+          localField: "inventory.clientId",
+          foreignField: "userId",
+          as: "clientDetails",
+        },
+      },
+      {
+        $unwind: { path: "$clientDetails", preserveNullAndEmptyArrays: true },
+      },
+      {
+        $set: {
+          clientDetails: {
+            $cond: {
+              if: { $eq: ["$clientDetails", {}] },
+              then: {
+                clientName: "Unknown Client",
+                clientId: null,
+                email: null,
+              },
+              else: {
+                clientName: "$clientDetails.clientName",
+                clientId: { $ifNull: ["$clientDetails.clientId", null] },
+                email: { $ifNull: ["$clientDetails.clientEmail", null] },
+                address: { $ifNull: ["$clientDetails.deliveryAddress", null] },
+                note: { $ifNull: ["$clientDetails.clientNotes", null] },
+                regName: { $ifNull: ["$clientDetails.registeredName", null] },
+                regAddress: {
+                  $ifNull: ["$clientDetails.registeredAddress", null],
+                },
+              },
+            },
+          },
+        },
+      },
+      {
+        $lookup: {
+          from: "adminproducts",
+          localField: "inventory.adminProductId",
+          foreignField: "_id",
+          as: "adminProducts",
+        },
+      },
+      {
+        $sort: {
+          createdAt: -1,
+        },
+      },
+      {
+        $project: {
+          _id: 1,
+          invoiceNumber: 1,
+          total: 1,
+          outstandingTotal: 1,
+          createdAt: 1,
+          numberOfItems: { $size: "$orderItems" },
+          clientDetails: 1,
+          orderItems: {
+            $map: {
+              input: "$orderItems",
+              as: "item",
+              in: {
+                _id: "$$item._id",
+                inventoryId: "$$item.inventoryId",
+                quantity: "$$item.quantity",
+                price: "$$item.price",
+              },
+            },
+          },
+          // adminProducts: {
+          //   $map: {
+          //     input: "$adminProducts",
+          //     as: "product",
+          //     in: {
+          //       _id: "$$product._id",
+          //       name: { $ifNull: ["$$product.name", "Unknown Product"] }, // Ensure name is included
+          //     },
+          //   },
+          // },
+          adminProducts: {
+            $cond: {
+              if: { $eq: ["$adminProducts", []] },
+              then: [
+                { productName: "Unknown Product", size: "N/A", color: "N/A" },
+              ],
+              else: "$adminProducts",
+            },
+          },
+        },
+      },
+    ]);
+
+    if (!orders || orders.length === 0) {
+      return responseHandler(
+        res,
+        404,
+        "No orders found for the provided IDs",
+        "error"
+      );
+    }
+
+    console.log("Fetched orders:", JSON.stringify(orders, null, 2)); // Debugging
+
+    responseHandler(res, 200, "Orders fetched successfully", "success", orders);
+  } catch (error: any) {
+    console.error("Error fetching orders by IDs:", {
+      message: error.message,
+      stack: error.stack,
+      orderIds,
+    });
+    responseHandler(
+      res,
+      500,
+      error.message || "Failed to fetch orders",
+      "error"
+    );
+  }
+};
+
 const processCashieringOrder = async (req: Request, res: Response) => {
   console.log(
     "Received payload in processCashieringOrder:",
@@ -1259,8 +1660,6 @@
   }
 };
 
-<<<<<<< HEAD
-=======
 const processCashieringSellOrder = async (req: Request, res: Response) => {
   console.log(
     "Received payload in processCashieringOrder:",
@@ -1455,19 +1854,15 @@
   }
 };
 
->>>>>>> bd811dde
 export {
   getAllCashieringOrders,
   searchCashieringOrders,
   getCashieringOrderByIds,
   processCashieringOrder,
-<<<<<<< HEAD
-=======
   getAllCashieringSellOrders,
   searchCashieringSellOrders,
   searchCashieringOrdersCombined,
   getCashieringSellOrderByIds,
   processCashieringSellOrder,
   getAllCashieringOrdersCombined,
->>>>>>> bd811dde
 };