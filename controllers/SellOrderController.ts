import asyncHandler from "express-async-handler";
import { NextFunction, Request, Response } from "express";
import Client from "../schemas/ClientDetails";
import { responseHandler } from "../utils/responseHandler";
import { AdminProduct } from "../schemas/AdminProduct";
import { BadRequestError } from "../utils/errors";
import SellOrder, { ISellOrder } from "../schemas/SellOrder";
import SellOrderItem from "../schemas/SellOrderItem";
import mongoose, { Types } from "mongoose";
import Inventory from "../schemas/Inventory";
<<<<<<< HEAD
import PDFDocument from "pdfkit";
import fs from "fs";
import path from "path";
import sendEmail from "../utils/mail";

interface InvoiceItem {
  productName: string;
  quantity: number;
  sellPrice: number;
}

interface InvoiceData {
  orderNumber: number;
  clientName: string;
  clientEmail?: string;
  clientAddress?: string;
  items: InvoiceItem[];
  total: number;
}

const generateInvoice = async (data: InvoiceData): Promise<string> => {
  const { orderNumber, clientName, clientEmail, clientAddress, items, total } =
    data;

  const invoiceDir = path.join(__dirname, "../invoices");
  if (!fs.existsSync(invoiceDir)) fs.mkdirSync(invoiceDir);

  const filePath = path.join(invoiceDir, `invoice_${orderNumber}.pdf`);

  const doc = new PDFDocument({
    margin: 30,
    size: "A4",
  });
  doc.pipe(fs.createWriteStream(filePath));

  // Perforation holes on both sides
  const drawPerforationHoles = () => {
    const holeSpacing = 25;
    const holeRadius = 4;
    for (let y = 40; y < doc.page.height - 40; y += holeSpacing) {
      // Left side holes
      doc.circle(15, y, holeRadius).fillAndStroke("#ffffff", "#000000");
      // Right side holes
      doc
        .circle(doc.page.width - 15, y, holeRadius)
        .fillAndStroke("#ffffff", "#000000");
    }
  };
  drawPerforationHoles();

  // Top-left company info
  doc
    .fontSize(10)
    .fillColor("#000000")
    .text("SALES TICKET", 40, 40)
    .fontSize(8)
    .text("Company Number: 05989080", 40, 55)
    .text("Vat No: GB 925 7101 37", 40, 70)
    .text("Acc. No.", 40, 85);

  // Account number box
  doc.rect(40, 100, 80, 25).stroke("#000000");
  doc.fontSize(14).text("5611", 60, 108);

  // Company logo placeholder and info (right side)
  // Logo placeholder
  doc.rect(320, 40, 80, 50).stroke("#000000");
  doc.fontSize(10).text("LOGO", 350, 60);

  // Company details
  doc
    .fontSize(16)
    .text("Toprak Uk Ltd.", 420, 45)
    .fontSize(9)
    .text("Stand 60, New Spitalfields Market,", 420, 65)
    .text("Sherrin Road", 420, 77)
    .text("Leyton, E10 5SQ", 420, 89)
    .text("Tel: 0208 539 9090", 420, 101)
    .text("Fax: 0207 6917 117", 420, 113)
    .text("Email: info@toprak.uk.com", 420, 125)
    .text("www.toprak.uk.com", 420, 137);

  // Client info section with border
  const clientStartY = 160;
  doc.rect(40, clientStartY, 250, 80).stroke("#000000");

  doc.fontSize(12).text(clientName, 45, clientStartY + 10);

  // Handle client address properly
  const addressLines = clientAddress ? clientAddress.split("\n") : [];
  let clientY = clientStartY + 25;

  addressLines.forEach((line) => {
    doc.text(line.trim(), 45, clientY);
    clientY += 12;
  });

  // S/L BAL
  doc.fontSize(10).text("S/L BAL : 1112.50", 45, clientStartY + 60);

  // Invoice details section - create proper table structure
  const detailsStartY = 260;

  // Create bordered sections for invoice details
  doc.rect(40, detailsStartY, 520, 25).stroke("#000000");

  // Vertical dividers
  const detailCols = [40, 90, 170, 250, 320, 400, 480, 560];
  for (let i = 1; i < detailCols.length - 1; i++) {
    doc
      .moveTo(detailCols[i], detailsStartY)
      .lineTo(detailCols[i], detailsStartY + 25)
      .stroke();
  }

  // Detail headers and values
  doc
    .fontSize(8)
    .text("SLMN", 45, detailsStartY + 5)
    .text("TICKET", 95, detailsStartY + 5)
    .text("DATE", 255, detailsStartY + 5)
    .text("TIME", 325, detailsStartY + 5)
    .text("PAGES", 405, detailsStartY + 5)
    .fontSize(9)
    .text("965972", 175, detailsStartY + 15)
    .text("20/08/25", 255, detailsStartY + 15)
    .text("07:36", 325, detailsStartY + 15)
    .text("1/1", 485, detailsStartY + 15);

  // Title
  const titleY = detailsStartY + 40;
  doc.fontSize(14).text("Despatch Note / Invoice", 40, titleY, {
    width: 520,
    align: "center",
  });

  // Main items table
  const tableStartY = titleY + 25;

  // Table header with grey background
  doc.rect(40, tableStartY, 520, 20).fillAndStroke("#ffffff", "#000000");

  // Column positions
  const tableCols = [40, 120, 350, 420, 490, 540, 560];

  // Column dividers
  for (let i = 1; i < tableCols.length - 1; i++) {
    doc
      .moveTo(tableCols[i], tableStartY)
      .lineTo(tableCols[i], tableStartY + 20)
      .stroke();
  }

  // Table headers
  doc
    .fillColor("#000000")
    .fontSize(9)
    .text("QUANTITY", 45, tableStartY + 6)
    .text("PRODUCT DESCRIPTION", 125, tableStartY + 6)
    .text("PRICE", 355, tableStartY + 6)
    .text("VALUE SOLD", 425, tableStartY + 6)
    .text("VC", 495, tableStartY + 6);

  // Items rows
  let currentRowY = tableStartY + 20;
  const rowHeight = 22;
  const calculatedTotal = items.reduce(
    (sum, item) => sum + item.quantity * item.sellPrice,
    0
  );

  items.forEach((item) => {
    // Row border
    doc.rect(40, currentRowY, 520, rowHeight).stroke("#000000");

    // Column dividers
    for (let i = 1; i < tableCols.length - 1; i++) {
      doc
        .moveTo(tableCols[i], currentRowY)
        .lineTo(tableCols[i], currentRowY + rowHeight)
        .stroke();
    }

    // Item data
    doc
      .fontSize(10)
      .text(item.quantity.toString(), 45, currentRowY + 6)
      .text(item.productName, 125, currentRowY + 6, { width: 220 })
      .text(item.sellPrice.toFixed(2), 355, currentRowY + 6, {
        width: 60,
        align: "right",
      })
      .text((item.quantity * item.sellPrice).toFixed(2), 425, currentRowY + 6, {
        width: 60,
        align: "right",
      })
      .text("0", 495, currentRowY + 6, { width: 40, align: "center" });

    currentRowY += rowHeight;
  });

  // Total Packages row with light grey background
  doc.rect(40, currentRowY, 520, rowHeight).fillAndStroke("#ffffff", "#000000");

  // Column dividers for total row
  for (let i = 1; i < tableCols.length - 1; i++) {
    doc
      .moveTo(tableCols[i], currentRowY)
      .lineTo(tableCols[i], currentRowY + rowHeight)
      .stroke();
  }

  doc
    .fontSize(10)
    .text("1", 45, currentRowY + 6)
    .text("Total Packages", 125, currentRowY + 6)
    .text("", 355, currentRowY + 6)
    .text(calculatedTotal.toFixed(2), 425, currentRowY + 6, {
      width: 60,
      align: "right",
    })
    .text("", 495, currentRowY + 6);

  // VAT Summary section
  const vatSectionY = currentRowY + 40;

  // Left side VAT table
  const vatTableX = 40;
  const vatTableWidth = 300;
  const vatTableHeight = 100;

  // VAT table border
  doc
    .rect(vatTableX, vatSectionY, vatTableWidth, vatTableHeight)
    .stroke("#000000");

  // VAT table header with grey background
  doc
    .rect(vatTableX, vatSectionY, vatTableWidth, 20)
    .fillAndStroke("#ffffff", "#000000");

  // VAT column positions
  const vatCols = [40, 70, 120, 200, 280, 340];

  // VAT column dividers
  for (let i = 1; i < vatCols.length - 1; i++) {
    doc
      .moveTo(vatCols[i], vatSectionY)
      .lineTo(vatCols[i], vatSectionY + vatTableHeight)
      .stroke();
  }

  // VAT headers
  doc
    .fillColor("#000000")
    .fontSize(9)
    .text("VC", 45, vatSectionY + 6)
    .text("RATE", 85, vatSectionY + 6)
    .text("GOODS", 140, vatSectionY + 6)
    .text("VAT AMOUNT", 210, vatSectionY + 6);

  // VAT data rows
  const vatData = [
    { vc: "0", rate: "0.00", goods: calculatedTotal.toFixed(2), vat: "0.00" },
    { vc: "1", rate: "0.00", goods: "0.00", vat: "0.00" },
    { vc: "2", rate: "20.00", goods: "0.00", vat: "0.00" },
    { vc: "3", rate: "5.00", goods: "0.00", vat: "0.00" },
    { vc: "4", rate: "", goods: "", vat: "" },
  ];

  vatData.forEach((row, index) => {
    const rowY = vatSectionY + 20 + index * 16;

    // Horizontal line
    doc
      .moveTo(vatTableX, rowY)
      .lineTo(vatTableX + vatTableWidth, rowY)
      .stroke();

    doc
      .fontSize(9)
      .text(row.vc, 45, rowY + 4)
      .text(row.rate, 75, rowY + 4, { width: 40, align: "center" })
      .text(row.goods, 125, rowY + 4, { width: 70, align: "center" })
      .text(row.vat, 205, rowY + 4, { width: 70, align: "center" });
  });

  // Right side totals box
  const totalsX = 400;
  const totalsY = vatSectionY + 10;
  const totalsWidth = 140;
  const totalsHeight = 60;

  doc.rect(totalsX, totalsY, totalsWidth, totalsHeight).stroke("#000000");

  // Totals content
  doc
    .fontSize(10)
    .text("GOODS", totalsX + 10, totalsY + 10)
    .text(calculatedTotal.toFixed(2), totalsX + 80, totalsY + 10, {
      width: 50,
      align: "right",
    })
    .text("V.A.T.", totalsX + 10, totalsY + 25)
    .text("0.00", totalsX + 80, totalsY + 25, { width: 50, align: "right" })
    .text("TOTAL E. & O.E", totalsX + 10, totalsY + 40)
    .text(calculatedTotal.toFixed(2), totalsX + 80, totalsY + 40, {
      width: 50,
      align: "right",
    });

  // Lines in totals box
  doc
    .moveTo(totalsX, totalsY + 20)
    .lineTo(totalsX + totalsWidth, totalsY + 20)
    .stroke();
  doc
    .moveTo(totalsX, totalsY + 35)
    .lineTo(totalsX + totalsWidth, totalsY + 35)
    .stroke();

  // Payment terms
  doc.fontSize(11).text("7 DAYS NETT", totalsX + 20, totalsY + 75);

  // Conditions
  const conditionsY = vatSectionY + 110;
  doc
    .fillColor("#000000")
    .fontSize(8)
    .text(
      "Conditions: 1. Any shortages or claims must be reported within 24 hours of sale.",
      40,
      conditionsY
    )
    .text(
      "           2. Payments not made on due date bear interest from the date of the invoice",
      40,
      conditionsY + 12
    )
    .text(
      "              at the rate of 2% per month until paid and admin fee of £50 per invoice.",
      40,
      conditionsY + 24
    )
    .text(
      "           3. Credit card payments are subject to a 3% surcharge.",
      40,
      conditionsY + 36
    )
    .text(
      "           4. A bank surcharge will be applied to any returned/bounced cheques.",
      40,
      conditionsY + 48
    );

  // Footer
  const footerY = conditionsY + 70;
  doc
    .fillColor("#000000")
    .fontSize(8)
    .text("Powered by ISSAC from Nation Wilcox Systems Ltd.", 40, footerY)
    .text("JP1 192.168.2.249", 450, footerY);

  doc.end();
=======
import { OrderStatusEnum } from "../api/constants";
>>>>>>> 2ea45626

  return filePath;
};

interface PopulatedClient {
  _id: string;
  clientName: string;
}

interface LeanSellOrder extends Omit<ISellOrder, "clientId"> {
  _id: string;
  clientId: string;
  client?: PopulatedClient;
}

const updateSellOrder = asyncHandler(
  async (req: Request, res: Response, next: NextFunction): Promise<void> => {
    const { id } = req.params;
    const { orders } = req.body; // Array of { inventoryId, productCode, quantity, sellPrice }
    console.log("Request body:", JSON.stringify(req.body, null, 2));

    const session = await mongoose.startSession();
    await session.startTransaction();

    try {
      console.log("Finding order with ID:", id);
      const existingOrder = await SellOrder.findById(id).session(session);
      if (!existingOrder) {
        throw new BadRequestError("Order not found");
      }
      console.log("Found order:", existingOrder);

      console.log("Fetching existing order items for order ID:", id);
      const existingItems = await SellOrderItem.find({ orderId: id }).session(
        session
      );
      console.log("Existing items:", existingItems);

      // Step 1: Restore inventory for ALL existing items (add back quantities)
      for (const existingItem of existingItems) {
        const inventory = await Inventory.findById(
          existingItem.inventoryId
        ).session(session);
        if (inventory) {
          inventory.qtyInStock += existingItem.quantity;
          await inventory.save({ session });
          console.log(
            `Restored ${existingItem.quantity} to inventory ${existingItem.inventoryId}`
          );
        } else {
          console.warn(
            `Inventory not found for existing item ${existingItem.inventoryId} during restore`
          );
        }
      }

      // Step 2: Validate new/updated items (without stock check)
      let total = 0;
      for (const product of orders) {
        const { inventoryId, productCode, quantity, sellPrice } = product;
        console.log("Processing product:", product);

        console.log("Checking AdminProduct for productCode:", productCode);
        const adminProduct = await AdminProduct.findOne({
          productCode,
        }).session(session);
        if (!adminProduct) {
          throw new BadRequestError(`Invalid product code: ${productCode}`);
        }
        console.log("Found AdminProduct:", adminProduct);

        console.log("Checking Inventory for inventoryId:", inventoryId);
        const inventory = await Inventory.findOne({
          _id: inventoryId,
          adminProductId: adminProduct._id,
        }).session(session);
        if (!inventory) {
          throw new BadRequestError(
            `Inventory not found for product ${productCode}`
          );
        }
        console.log("Found Inventory:", inventory);

        // Accumulate total
        total += sellPrice * quantity;
      }

      // Step 3: Delete existing order items
      console.log("Deleting existing order items for order ID:", id);
      await SellOrderItem.deleteMany({ orderId: id }).session(session);
      console.log("Deleted existing order items");

      // Step 4: Insert new order items
      const sellOrderItems = orders.map((product: any) => ({
        orderId: id,
        inventoryId: product.inventoryId,
        quantity: product.quantity,
        sellPrice: product.sellPrice,
      }));
      console.log("New order items:", sellOrderItems);

      await SellOrderItem.insertMany(sellOrderItems, { session });
      console.log("Inserted new order items");

      // Step 5: Update order total
      console.log("Calculated new total:", total);
      console.log("Updating order total...");
      await SellOrder.updateOne({ _id: id }, { $set: { total } }, { session });
      console.log("Updated order total");

      await session.commitTransaction();
      console.log("Transaction committed");
      responseHandler(res, 200, "Order updated successfully", "success", {
        orderId: id,
      });
    } catch (error: any) {
      console.error("Error in updateSellOrder:", error.message, error.stack);
      await session.abortTransaction();
      next(error);
    } finally {
      await session.endSession();
      console.log("Session ended");
    }
  }
);

// Other functions (unchanged)
const searchAllClients = asyncHandler(
  async (req: Request, res: Response): Promise<void> => {
    const { page = 1, limit = 10, query } = req.query;

    const clientAggregate = Client.aggregate([
      { $match: { clientName: { $regex: query, $options: "i" } } },
      {
        $project: {
          _id: 1,
          clientName: 1,
        },
      },
    ]);

    const clients = await (Client as any).aggregatePaginate(clientAggregate, {
      page,
      limit,
      customLabels: {
        docs: "clients",
        totalDocs: "totalClients",
      },
    });

    responseHandler(
      res,
      200,
      "Clients fetched successfully",
      "success",
      clients
    );
  }
);

const searchProductCode = asyncHandler(
  async (req: Request, res: Response): Promise<void> => {
    const { query } = req.query;

    const products = await Inventory.aggregate([
      {
        $match: {
          userId: new mongoose.Types.ObjectId(req.userId),
        },
      },
      {
        $lookup: {
          from: "adminproducts",
          localField: "adminProductId",
          foreignField: "_id",
          as: "adminProduct",
        },
      },
      {
        $unwind: {
          path: "$adminProduct",
          preserveNullAndEmptyArrays: true,
        },
      },
      {
        $match: {
          "adminProduct.productCode": {
            $regex: query,
            $options: "i",
          },
        },
      },
      {
        $project: {
          inventoryId: "$_id",
          productCode: "$adminProduct.productCode",
          productName: "$adminProduct.productName",
          qtyInStock: 1,
          qtyIncoming: 1,
          pricePerUnit: 1,
        },
      },
    ]);

    responseHandler(
      res,
      200,
      "Products fetched successfully",
      "success",
      products
    );
  }
);



// const createSellOrder = asyncHandler(
//   async (req: Request, res: Response, next: NextFunction): Promise<void> => {
//     const { orderItems, clientId, shipToday } = req.body;
//     console.log("Request body:", JSON.stringify(req.body, null, 2));

//     const session = await mongoose.startSession();
//     await session.startTransaction();

//     try {
//       let total = 0;
//       const sellOrderItems = [];

//       // Validate all items and prepare order items
//       for (const order of orderItems) {
//         const { inventoryId, productCode, quantity, sellPrice } = order;

//         // 1. Verify product exists
//         const product = await AdminProduct.findOne({ productCode }).session(session);
//         if (!product) {
//           throw new BadRequestError(`Invalid product code: ${productCode}`);
//         }

//         // 2. Verify inventory exists
//         const inventory = await Inventory.findOne({
//           _id: inventoryId,
//           adminProductId: product._id,
//         }).session(session);

//         if (!inventory) {
//           throw new BadRequestError(`Inventory not found for product ${productCode}`);
//         }

//         // 3. Calculate total
//         total += sellPrice * quantity;

//         // 4. Prepare order item
//         sellOrderItems.push({
//           inventoryId,
//           quantity,
//           sellPrice,
//         });

//         // 5. Update inventory (allow negative stock)
//         inventory.qtyInStock -= quantity;
//         await inventory.save({ session });
//         if (inventory.qtyInStock < 0) {
//           console.warn(
//             `Inventory for ${productCode} is now negative: ${inventory.qtyInStock}`
//           );
//           // Optionally, flag the order for review or log for backorder
//         }
//       }

//       // Check for negative stock
//       let hasNegativeStock = false;
//       for (const item of sellOrderItems) {
//         const inventory = await Inventory.findById(item.inventoryId).session(session);
//         if (inventory && inventory.qtyInStock < 0) {
//           hasNegativeStock = true;
//           break;
//         }
//       }

//       // Create the order
//       const lastOrderNumber = await SellOrder.findOne(
//         {},
//         { orderNumber: 1 },
//         { sort: { createdAt: -1 } }
//       ).session(session);

//       const newOrder: ISellOrder = (
//         await SellOrder.create(
//           [
//             {
//               userId: req.userId,
//               clientId,
//               orderNumber: (lastOrderNumber?.orderNumber || 0) + 1,
//               total,
//               shipToday,
//               hasNegativeStock,
//             },
//           ],
//           { session }
//         )
//       )[0];

//       // Create order items
//       const sellOrderItemDocs = sellOrderItems.map((item) => ({
//         ...item,
//         orderId: newOrder._id,
//       }));

//       await SellOrderItem.insertMany(sellOrderItemDocs, { session });

//       await session.commitTransaction();

//       const createdOrder = await SellOrder.findById(newOrder._id)
//         .populate("clientId", "clientName")
//         .lean();

//       responseHandler(
//         res,
//         200,
//         "Order created successfully",
//         "success",
//         createdOrder
//       );
//     } catch (error) {
//       console.error("Error in createSellOrder:", error);
//       await session.abortTransaction();
//       next(error);
//     } finally {
//       await session.endSession();
//       console.log("Session ended");
//     }
//   }
// );

const createSellOrder = asyncHandler(
  async (req: Request, res: Response, next: NextFunction): Promise<void> => {
    const { orderItems, clientId, shipToday } = req.body;
<<<<<<< HEAD
=======
    console.log("Request body:", JSON.stringify(req.body, null, 2));

>>>>>>> 2ea45626
    const session = await mongoose.startSession();
    await session.startTransaction();

    try {
      let total = 0;
      const sellOrderItems: any[] = [];

<<<<<<< HEAD
      for (const order of orderItems) {
        const { inventoryId, productCode, quantity, sellPrice } = order;

        const product = await AdminProduct.findOne({ productCode }).session(
          session
        );
        if (!product)
=======
      // Validate all items and prepare order items
      for (const order of orderItems) {
        const { inventoryId, productCode, quantity, sellPrice } = order;

        // 1. Verify product exists
        const product = await AdminProduct.findOne({ productCode }).session(session);
        if (!product) {
>>>>>>> 2ea45626
          throw new BadRequestError(`Invalid product code: ${productCode}`);

        const inventory = await Inventory.findOne({
          _id: inventoryId,
          adminProductId: product._id,
        }).session(session);
        if (!inventory)
          throw new BadRequestError(`Inventory not found for ${productCode}`);

<<<<<<< HEAD
=======
        if (!inventory) {
          throw new BadRequestError(`Inventory not found for product ${productCode}`);
        }

        // 3. Calculate total
>>>>>>> 2ea45626
        total += sellPrice * quantity;

        sellOrderItems.push({
          inventoryId,
          quantity,
          sellPrice,
          productName: product.productName,
        });

        inventory.qtyInStock -= quantity;
        await inventory.save({ session });
      }

<<<<<<< HEAD
=======
      // Check for negative stock
      let hasNegativeStock = false;
      for (const item of sellOrderItems) {
        const inventory = await Inventory.findById(item.inventoryId).session(session);
        if (inventory && inventory.qtyInStock < 0) {
          hasNegativeStock = true;
          break;
        }
      }

      // Create the order with ORDER_PRINTED status
>>>>>>> 2ea45626
      const lastOrderNumber = await SellOrder.findOne(
        {},
        { orderNumber: 1 },
        { sort: { createdAt: -1 } }
      ).session(session);

      const newOrder: ISellOrder = (
        await SellOrder.create(
          [
            {
              userId: req.userId,
              clientId,
              orderNumber: (lastOrderNumber?.orderNumber || 0) + 1,
              total,
              outstandingTotal: total,
              shipToday,
<<<<<<< HEAD
=======
              hasNegativeStock,
              status: OrderStatusEnum.ORDER_PRINTED, // Explicitly set status
>>>>>>> 2ea45626
            },
          ],
          { session }
        )
      )[0];

      const sellOrderItemDocs = sellOrderItems.map((item) => ({
        ...item,
        orderId: newOrder.id,
        status: OrderStatusEnum.ORDER_PRINTED, // Set order item status to ORDER_PRINTED
      }));
      await SellOrderItem.insertMany(sellOrderItemDocs, { session });

      await session.commitTransaction();

<<<<<<< HEAD
      const client = await Client.findById(clientId)
        .select("clientName clientEmail deliveryAddress")
        .session(session);
      if (!client) {
        throw new BadRequestError(`Client not found for ${clientId}`);
      }
=======
      const createdOrder = await SellOrder.findById(newOrder.id)
        .populate("clientId", "clientName")
        .lean();
>>>>>>> 2ea45626

      // ✅ Generate Invoice
      const invoicePath = await generateInvoice({
        orderNumber: newOrder.orderNumber,
        clientName: client.clientName,
        clientEmail: client.clientEmail,
        clientAddress: client.deliveryAddress,
        items: sellOrderItems,
        total,
      });

      const invoiceUrl = `${req.protocol}://${req.hostname}:${process.env.PORT}/${`invoice_${newOrder.orderNumber}.pdf`}`;

      newOrder.invoiceUrl = invoiceUrl;
      await newOrder.save();

      await sendEmail({
        to: client.clientEmail,
        subject: `Invoice for Order #${newOrder.orderNumber}`,
        html: `
          <p>Dear ${client.clientName},</p>
          <p>Thank you for your order! Please find your invoice for Order #${newOrder.orderNumber} attached.</p>

          <h3>Order Details:</h3>
          <table border="1" cellspacing="0" cellpadding="6">
          <thead>
          <tr>
            <th>Product</th>
            <th>Quantity</th>
            <th>Sell Price</th>
            <th>Subtotal</th>
          </tr>
          </thead>
          <tbody>
          ${sellOrderItems
            .map(
              (item) =>
                `<tr>
              <td>${item.productName}</td>
              <td>${item.quantity}</td>
              <td>${item.sellPrice}</td>
              <td>${(item.quantity * item.sellPrice).toFixed(2)}</td>
            </tr>`
            )
            .join("")}
          <tr>
            <td colspan="3"><strong>Total</strong></td>
            <td><strong>${total.toFixed(2)}</strong></td>
          </tr>
          </tbody>
          </table>
          <p>Shipping: ${shipToday ? "Ship today" : "Standard shipping"}</p>

          <p>If you have any questions, please reply to this email.</p>
          <p>Best regards,<br/>Your Company Name</p>
        `,
        attachments: [
          {
            filename: `invoice-${newOrder.orderNumber}.pdf`,
            path: invoicePath,
          },
        ],
      });

      responseHandler(res, 200, "Order created successfully", "success", {invoice: invoiceUrl});
    } catch (error) {
      console.error("Error in createSellOrder:", error);
      await session.abortTransaction();
      next(error);
    } finally {
      await session.endSession();
      console.log("Session ended");
    }
  }
);

const getLastSellOrder = asyncHandler(async (req: Request, res: Response) => {
  const lastOrder = await SellOrder.aggregate([
    {
      $match: {
        userId: new mongoose.Types.ObjectId(req.userId),
      },
    },
    {
      $sort: { createdAt: -1 },
    },
    {
      $limit: 1,
    },
    {
      $lookup: {
        from: "sellorderitems",
        localField: "_id",
        foreignField: "orderId",
        as: "orderItems",
      },
    },
    {
      $lookup: {
        from: "inventories",
        localField: "orderItems.inventoryId",
        foreignField: "_id",
        as: "inventory",
      },
    },
    {
      $unwind: {
        path: "$inventory",
        preserveNullAndEmptyArrays: true,
      },
    },
    {
      $lookup: {
        from: "adminproducts",
        localField: "inventory.adminProductId",
        foreignField: "_id",
        as: "adminProduct",
      },
    },
    {
      $unwind: {
        path: "$adminProduct",
        preserveNullAndEmptyArrays: true,
      },
    },
    {
      $project: {
        _id: 1,
        userId: 1,
        clientId: 1,
        orderNumber: 1,
        total: 1,
        orderItems: {
          $map: {
            input: "$orderItems",
            as: "item",
            in: {
              inventoryId: "$$item.inventoryId",
              quantity: "$$item.quantity",
              sellPrice: "$$item.sellPrice",
              productCode: "$adminProduct.productCode",
            },
          },
        },
      },
    },
  ]);

  responseHandler(
    res,
    200,
    "Order fetched successfully",
    "success",
    lastOrder[0] || null
  );
});

const getMostReorderedOrder = asyncHandler(
  async (req: Request, res: Response) => {
    const { clientId } = req.query;

    if (
      !clientId ||
      typeof clientId !== "string" ||
      !mongoose.Types.ObjectId.isValid(clientId)
    ) {
      throw new BadRequestError("Invalid client ID");
    }

    const mostReorderedItems = await SellOrderItem.aggregate([
      {
        $match: {
          inventoryId: { $exists: true, $type: "objectId" },
        },
      },
      {
        $lookup: {
          from: "sellorders",
          localField: "orderId",
          foreignField: "_id",
          as: "order",
        },
      },
      {
        $unwind: {
          path: "$order",
          preserveNullAndEmptyArrays: true,
        },
      },
      {
        $match: {
          "order.userId": new mongoose.Types.ObjectId(req.userId),
          "order.clientId": new mongoose.Types.ObjectId(clientId),
        },
      },
      {
        $lookup: {
          from: "inventories",
          localField: "inventoryId",
          foreignField: "_id",
          as: "inventory",
        },
      },
      {
        $unwind: {
          path: "$inventory",
          preserveNullAndEmptyArrays: true,
        },
      },
      {
        $lookup: {
          from: "adminproducts",
          localField: "inventory.adminProductId",
          foreignField: "_id",
          as: "adminProduct",
        },
      },
      {
        $unwind: {
          path: "$adminProduct",
          preserveNullAndEmptyArrays: true,
        },
      },
      {
        $match: {
          "inventory._id": { $exists: true },
          "adminProduct._id": { $exists: true },
        },
      },
      {
        $group: {
          _id: "$inventoryId",
          orderCount: { $sum: 1 },
          quantity: { $max: "$quantity" },
          sellPrice: { $max: "$sellPrice" },
          productCode: { $first: "$adminProduct.productCode" },
          inventoryId: { $first: "$inventoryId" },
        },
      },
      {
        $sort: { orderCount: -1 },
      },
      {
        $limit: 10,
      },
      {
        $project: {
          inventoryId: 1,
          productCode: 1,
          quantity: 1,
          sellPrice: 1,
          orderCount: 1,
        },
      },
    ]);

    if (!mostReorderedItems || mostReorderedItems.length === 0) {
      return responseHandler(
        res,
        200,
        "No reordered items found for this client",
        "success",
        {
          _id: null,
          userId: req.userId,
          clientId,
          orderNumber: null,
          total: 0,
          orderItems: [],
        }
      );
    }

    const total = mostReorderedItems.reduce(
      (sum, item) => sum + item.sellPrice * item.quantity,
      0
    );
    const order = {
      _id: null,
      userId: req.userId,
      clientId,
      orderNumber: null,
      total,
      orderItems: mostReorderedItems.map((item) => ({
        inventoryId: item.inventoryId,
        productCode: item.productCode || null,
        quantity: item.quantity,
        sellPrice: item.sellPrice,
      })),
    };

    responseHandler(
      res,
      200,
      "Most reordered items fetched successfully",
      "success",
      order
    );
  }
);

const getAllSellOrder = asyncHandler(
  async (req: Request, res: Response): Promise<void> => {
    const { page = "1", limit = "10", search = "" } = req.query;

    const pageNum = parseInt(page as string, 10);
    const limitNum = parseInt(limit as string, 10);

    try {
      const query: any = {};
      if (search) {
        // Convert orderNumber to string for regex matching
        query.$or = [
          {
            $expr: {
              $regexMatch: {
                input: { $toString: "$orderNumber" },
                regex: search,
                options: "i",
              },
            },
          },
          { "client.clientName": { $regex: search, $options: "i" } },
        ];
      }

      const aggregate = SellOrder.aggregate([
        {
          $match: { userId: new Types.ObjectId(req.userId) },
        },
        {
          $lookup: {
            from: "clients",
            localField: "clientId",
            foreignField: "_id",
            as: "client",
          },
        },
        { $unwind: { path: "$client", preserveNullAndEmptyArrays: true } },
        { $match: query },
        { $sort: { createdAt: -1 } },
      ]);

      const options = {
        page: pageNum,
        limit: limitNum,
        lean: true,
      };

      const result = await (SellOrder as any).aggregatePaginate(
        aggregate,
        options
      );

      const orders: LeanSellOrder[] = result.docs.map((doc: any) => ({
        _id: doc._id.toString(),
        userId: doc.userId.toString(),
        clientId: doc.clientId.toString(),
        client: doc.client
          ? {
              _id: doc.client._id.toString(),
              clientName: doc.client.clientName,
            }
          : undefined,
        orderNumber: doc.orderNumber,
        total: doc.total,
        shipToday: doc.shipToday,
        status: doc.status,
        createdAt: doc.createdAt,
      }));

      responseHandler(res, 200, "Orders fetched successfully", "success", {
        orders,
        totalPages: result.totalPages,
        currentPage: result.page,
        totalOrders: result.totalDocs,
      });
    } catch (error) {
      console.error("Error fetching orders:", error);
      throw new Error("Failed to fetch orders");
    }
  }
);


const getSellOrderById = asyncHandler(
  async (req: Request, res: Response): Promise<void> => {
    const { id } = req.params;
    console.log(`Fetching order by ID: ${id}`);

    const orders = await SellOrder.aggregate([
      { $match: { _id: new mongoose.Types.ObjectId(id) } },
      {
        $lookup: {
          from: "clients",
          localField: "clientId",
          foreignField: "_id",
          as: "client",
        },
      },
      { $unwind: { path: "$client", preserveNullAndEmptyArrays: true } },
      {
        $lookup: {
          from: "sellorderitems",
          localField: "_id",
          foreignField: "orderId",
          as: "orderItems",
        },
      },
      {
        $lookup: {
          from: "inventories",
          localField: "orderItems.inventoryId",
          foreignField: "_id",
          as: "inventory",
        },
      },
      {
        $lookup: {
          from: "adminproducts",
          localField: "inventory.adminProductId",
          foreignField: "_id",
          as: "adminProduct",
        },
      },
      {
        $addFields: {
          orderItems: {
            $map: {
              input: "$orderItems",
              as: "item",
              in: {
                inventoryId: "$$item.inventoryId",
                quantity: "$$item.quantity",
                sellPrice: "$$item.sellPrice",
                productCode: {
                  $arrayElemAt: [
                    "$adminProduct.productCode",
                    {
                      $indexOfArray: ["$inventory._id", "$$item.inventoryId"],
                    },
                  ],
                },
              },
            },
          },
        },
      },
      {
        $project: {
          _id: 1,
          orderNumber: 1,
          total: 1,
          createdAt: 1,
          "client._id": 1,
          "client.clientName": 1,
          orderItems: 1,
        },
      },
    ]);

    if (!orders || orders.length === 0) {
      console.warn(`Order not found for ID: ${id}`);
      throw new BadRequestError("Order not found");
    }

    console.log(
      "getSellOrderById response:",
      JSON.stringify(orders[0], null, 2)
    );
    responseHandler(
      res,
      200,
      "Order fetched successfully",
      "success",
      orders[0]
    );
  }
);
const deleteSellOrder = asyncHandler(
  async (req: Request, res: Response): Promise<void> => {
    const { id } = req.params;

    const session = await mongoose.startSession();
    await session.startTransaction();

    try {
      const order = await SellOrder.findById(id).session(session);
      if (!order) {
        throw new BadRequestError("Order not found");
      }

      // Delete all order items associated with the order
      await SellOrderItem.deleteMany({ orderId: id }).session(session);

      // Delete the order
      await SellOrder.deleteOne({ _id: id }).session(session);

      await session.commitTransaction();
      responseHandler(res, 200, "Order deleted successfully", "success");
    } catch (error) {
      await session.abortTransaction();
      throw error;
    } finally {
      await session.endSession();
    }
  }
);

export {
  searchAllClients,
  searchProductCode,
  createSellOrder,
  getSellOrderById,
  updateSellOrder,
  deleteSellOrder,
  getLastSellOrder,
  getMostReorderedOrder,
  getAllSellOrder,
};<|MERGE_RESOLUTION|>--- conflicted
+++ resolved
@@ -8,377 +8,7 @@
 import SellOrderItem from "../schemas/SellOrderItem";
 import mongoose, { Types } from "mongoose";
 import Inventory from "../schemas/Inventory";
-<<<<<<< HEAD
-import PDFDocument from "pdfkit";
-import fs from "fs";
-import path from "path";
-import sendEmail from "../utils/mail";
-
-interface InvoiceItem {
-  productName: string;
-  quantity: number;
-  sellPrice: number;
-}
-
-interface InvoiceData {
-  orderNumber: number;
-  clientName: string;
-  clientEmail?: string;
-  clientAddress?: string;
-  items: InvoiceItem[];
-  total: number;
-}
-
-const generateInvoice = async (data: InvoiceData): Promise<string> => {
-  const { orderNumber, clientName, clientEmail, clientAddress, items, total } =
-    data;
-
-  const invoiceDir = path.join(__dirname, "../invoices");
-  if (!fs.existsSync(invoiceDir)) fs.mkdirSync(invoiceDir);
-
-  const filePath = path.join(invoiceDir, `invoice_${orderNumber}.pdf`);
-
-  const doc = new PDFDocument({
-    margin: 30,
-    size: "A4",
-  });
-  doc.pipe(fs.createWriteStream(filePath));
-
-  // Perforation holes on both sides
-  const drawPerforationHoles = () => {
-    const holeSpacing = 25;
-    const holeRadius = 4;
-    for (let y = 40; y < doc.page.height - 40; y += holeSpacing) {
-      // Left side holes
-      doc.circle(15, y, holeRadius).fillAndStroke("#ffffff", "#000000");
-      // Right side holes
-      doc
-        .circle(doc.page.width - 15, y, holeRadius)
-        .fillAndStroke("#ffffff", "#000000");
-    }
-  };
-  drawPerforationHoles();
-
-  // Top-left company info
-  doc
-    .fontSize(10)
-    .fillColor("#000000")
-    .text("SALES TICKET", 40, 40)
-    .fontSize(8)
-    .text("Company Number: 05989080", 40, 55)
-    .text("Vat No: GB 925 7101 37", 40, 70)
-    .text("Acc. No.", 40, 85);
-
-  // Account number box
-  doc.rect(40, 100, 80, 25).stroke("#000000");
-  doc.fontSize(14).text("5611", 60, 108);
-
-  // Company logo placeholder and info (right side)
-  // Logo placeholder
-  doc.rect(320, 40, 80, 50).stroke("#000000");
-  doc.fontSize(10).text("LOGO", 350, 60);
-
-  // Company details
-  doc
-    .fontSize(16)
-    .text("Toprak Uk Ltd.", 420, 45)
-    .fontSize(9)
-    .text("Stand 60, New Spitalfields Market,", 420, 65)
-    .text("Sherrin Road", 420, 77)
-    .text("Leyton, E10 5SQ", 420, 89)
-    .text("Tel: 0208 539 9090", 420, 101)
-    .text("Fax: 0207 6917 117", 420, 113)
-    .text("Email: info@toprak.uk.com", 420, 125)
-    .text("www.toprak.uk.com", 420, 137);
-
-  // Client info section with border
-  const clientStartY = 160;
-  doc.rect(40, clientStartY, 250, 80).stroke("#000000");
-
-  doc.fontSize(12).text(clientName, 45, clientStartY + 10);
-
-  // Handle client address properly
-  const addressLines = clientAddress ? clientAddress.split("\n") : [];
-  let clientY = clientStartY + 25;
-
-  addressLines.forEach((line) => {
-    doc.text(line.trim(), 45, clientY);
-    clientY += 12;
-  });
-
-  // S/L BAL
-  doc.fontSize(10).text("S/L BAL : 1112.50", 45, clientStartY + 60);
-
-  // Invoice details section - create proper table structure
-  const detailsStartY = 260;
-
-  // Create bordered sections for invoice details
-  doc.rect(40, detailsStartY, 520, 25).stroke("#000000");
-
-  // Vertical dividers
-  const detailCols = [40, 90, 170, 250, 320, 400, 480, 560];
-  for (let i = 1; i < detailCols.length - 1; i++) {
-    doc
-      .moveTo(detailCols[i], detailsStartY)
-      .lineTo(detailCols[i], detailsStartY + 25)
-      .stroke();
-  }
-
-  // Detail headers and values
-  doc
-    .fontSize(8)
-    .text("SLMN", 45, detailsStartY + 5)
-    .text("TICKET", 95, detailsStartY + 5)
-    .text("DATE", 255, detailsStartY + 5)
-    .text("TIME", 325, detailsStartY + 5)
-    .text("PAGES", 405, detailsStartY + 5)
-    .fontSize(9)
-    .text("965972", 175, detailsStartY + 15)
-    .text("20/08/25", 255, detailsStartY + 15)
-    .text("07:36", 325, detailsStartY + 15)
-    .text("1/1", 485, detailsStartY + 15);
-
-  // Title
-  const titleY = detailsStartY + 40;
-  doc.fontSize(14).text("Despatch Note / Invoice", 40, titleY, {
-    width: 520,
-    align: "center",
-  });
-
-  // Main items table
-  const tableStartY = titleY + 25;
-
-  // Table header with grey background
-  doc.rect(40, tableStartY, 520, 20).fillAndStroke("#ffffff", "#000000");
-
-  // Column positions
-  const tableCols = [40, 120, 350, 420, 490, 540, 560];
-
-  // Column dividers
-  for (let i = 1; i < tableCols.length - 1; i++) {
-    doc
-      .moveTo(tableCols[i], tableStartY)
-      .lineTo(tableCols[i], tableStartY + 20)
-      .stroke();
-  }
-
-  // Table headers
-  doc
-    .fillColor("#000000")
-    .fontSize(9)
-    .text("QUANTITY", 45, tableStartY + 6)
-    .text("PRODUCT DESCRIPTION", 125, tableStartY + 6)
-    .text("PRICE", 355, tableStartY + 6)
-    .text("VALUE SOLD", 425, tableStartY + 6)
-    .text("VC", 495, tableStartY + 6);
-
-  // Items rows
-  let currentRowY = tableStartY + 20;
-  const rowHeight = 22;
-  const calculatedTotal = items.reduce(
-    (sum, item) => sum + item.quantity * item.sellPrice,
-    0
-  );
-
-  items.forEach((item) => {
-    // Row border
-    doc.rect(40, currentRowY, 520, rowHeight).stroke("#000000");
-
-    // Column dividers
-    for (let i = 1; i < tableCols.length - 1; i++) {
-      doc
-        .moveTo(tableCols[i], currentRowY)
-        .lineTo(tableCols[i], currentRowY + rowHeight)
-        .stroke();
-    }
-
-    // Item data
-    doc
-      .fontSize(10)
-      .text(item.quantity.toString(), 45, currentRowY + 6)
-      .text(item.productName, 125, currentRowY + 6, { width: 220 })
-      .text(item.sellPrice.toFixed(2), 355, currentRowY + 6, {
-        width: 60,
-        align: "right",
-      })
-      .text((item.quantity * item.sellPrice).toFixed(2), 425, currentRowY + 6, {
-        width: 60,
-        align: "right",
-      })
-      .text("0", 495, currentRowY + 6, { width: 40, align: "center" });
-
-    currentRowY += rowHeight;
-  });
-
-  // Total Packages row with light grey background
-  doc.rect(40, currentRowY, 520, rowHeight).fillAndStroke("#ffffff", "#000000");
-
-  // Column dividers for total row
-  for (let i = 1; i < tableCols.length - 1; i++) {
-    doc
-      .moveTo(tableCols[i], currentRowY)
-      .lineTo(tableCols[i], currentRowY + rowHeight)
-      .stroke();
-  }
-
-  doc
-    .fontSize(10)
-    .text("1", 45, currentRowY + 6)
-    .text("Total Packages", 125, currentRowY + 6)
-    .text("", 355, currentRowY + 6)
-    .text(calculatedTotal.toFixed(2), 425, currentRowY + 6, {
-      width: 60,
-      align: "right",
-    })
-    .text("", 495, currentRowY + 6);
-
-  // VAT Summary section
-  const vatSectionY = currentRowY + 40;
-
-  // Left side VAT table
-  const vatTableX = 40;
-  const vatTableWidth = 300;
-  const vatTableHeight = 100;
-
-  // VAT table border
-  doc
-    .rect(vatTableX, vatSectionY, vatTableWidth, vatTableHeight)
-    .stroke("#000000");
-
-  // VAT table header with grey background
-  doc
-    .rect(vatTableX, vatSectionY, vatTableWidth, 20)
-    .fillAndStroke("#ffffff", "#000000");
-
-  // VAT column positions
-  const vatCols = [40, 70, 120, 200, 280, 340];
-
-  // VAT column dividers
-  for (let i = 1; i < vatCols.length - 1; i++) {
-    doc
-      .moveTo(vatCols[i], vatSectionY)
-      .lineTo(vatCols[i], vatSectionY + vatTableHeight)
-      .stroke();
-  }
-
-  // VAT headers
-  doc
-    .fillColor("#000000")
-    .fontSize(9)
-    .text("VC", 45, vatSectionY + 6)
-    .text("RATE", 85, vatSectionY + 6)
-    .text("GOODS", 140, vatSectionY + 6)
-    .text("VAT AMOUNT", 210, vatSectionY + 6);
-
-  // VAT data rows
-  const vatData = [
-    { vc: "0", rate: "0.00", goods: calculatedTotal.toFixed(2), vat: "0.00" },
-    { vc: "1", rate: "0.00", goods: "0.00", vat: "0.00" },
-    { vc: "2", rate: "20.00", goods: "0.00", vat: "0.00" },
-    { vc: "3", rate: "5.00", goods: "0.00", vat: "0.00" },
-    { vc: "4", rate: "", goods: "", vat: "" },
-  ];
-
-  vatData.forEach((row, index) => {
-    const rowY = vatSectionY + 20 + index * 16;
-
-    // Horizontal line
-    doc
-      .moveTo(vatTableX, rowY)
-      .lineTo(vatTableX + vatTableWidth, rowY)
-      .stroke();
-
-    doc
-      .fontSize(9)
-      .text(row.vc, 45, rowY + 4)
-      .text(row.rate, 75, rowY + 4, { width: 40, align: "center" })
-      .text(row.goods, 125, rowY + 4, { width: 70, align: "center" })
-      .text(row.vat, 205, rowY + 4, { width: 70, align: "center" });
-  });
-
-  // Right side totals box
-  const totalsX = 400;
-  const totalsY = vatSectionY + 10;
-  const totalsWidth = 140;
-  const totalsHeight = 60;
-
-  doc.rect(totalsX, totalsY, totalsWidth, totalsHeight).stroke("#000000");
-
-  // Totals content
-  doc
-    .fontSize(10)
-    .text("GOODS", totalsX + 10, totalsY + 10)
-    .text(calculatedTotal.toFixed(2), totalsX + 80, totalsY + 10, {
-      width: 50,
-      align: "right",
-    })
-    .text("V.A.T.", totalsX + 10, totalsY + 25)
-    .text("0.00", totalsX + 80, totalsY + 25, { width: 50, align: "right" })
-    .text("TOTAL E. & O.E", totalsX + 10, totalsY + 40)
-    .text(calculatedTotal.toFixed(2), totalsX + 80, totalsY + 40, {
-      width: 50,
-      align: "right",
-    });
-
-  // Lines in totals box
-  doc
-    .moveTo(totalsX, totalsY + 20)
-    .lineTo(totalsX + totalsWidth, totalsY + 20)
-    .stroke();
-  doc
-    .moveTo(totalsX, totalsY + 35)
-    .lineTo(totalsX + totalsWidth, totalsY + 35)
-    .stroke();
-
-  // Payment terms
-  doc.fontSize(11).text("7 DAYS NETT", totalsX + 20, totalsY + 75);
-
-  // Conditions
-  const conditionsY = vatSectionY + 110;
-  doc
-    .fillColor("#000000")
-    .fontSize(8)
-    .text(
-      "Conditions: 1. Any shortages or claims must be reported within 24 hours of sale.",
-      40,
-      conditionsY
-    )
-    .text(
-      "           2. Payments not made on due date bear interest from the date of the invoice",
-      40,
-      conditionsY + 12
-    )
-    .text(
-      "              at the rate of 2% per month until paid and admin fee of £50 per invoice.",
-      40,
-      conditionsY + 24
-    )
-    .text(
-      "           3. Credit card payments are subject to a 3% surcharge.",
-      40,
-      conditionsY + 36
-    )
-    .text(
-      "           4. A bank surcharge will be applied to any returned/bounced cheques.",
-      40,
-      conditionsY + 48
-    );
-
-  // Footer
-  const footerY = conditionsY + 70;
-  doc
-    .fillColor("#000000")
-    .fontSize(8)
-    .text("Powered by ISSAC from Nation Wilcox Systems Ltd.", 40, footerY)
-    .text("JP1 192.168.2.249", 450, footerY);
-
-  doc.end();
-=======
-import { OrderStatusEnum } from "../api/constants";
->>>>>>> 2ea45626
-
-  return filePath;
-};
+
 
 interface PopulatedClient {
   _id: string;
@@ -713,11 +343,7 @@
 const createSellOrder = asyncHandler(
   async (req: Request, res: Response, next: NextFunction): Promise<void> => {
     const { orderItems, clientId, shipToday } = req.body;
-<<<<<<< HEAD
-=======
-    console.log("Request body:", JSON.stringify(req.body, null, 2));
-
->>>>>>> 2ea45626
+    console.log("request body", req.body);
     const session = await mongoose.startSession();
     await session.startTransaction();
 
@@ -725,40 +351,29 @@
       let total = 0;
       const sellOrderItems: any[] = [];
 
-<<<<<<< HEAD
+      // Validate all items
       for (const order of orderItems) {
         const { inventoryId, productCode, quantity, sellPrice } = order;
 
+        // 1. Verify product exists
         const product = await AdminProduct.findOne({ productCode }).session(
           session
         );
-        if (!product)
-=======
-      // Validate all items and prepare order items
-      for (const order of orderItems) {
-        const { inventoryId, productCode, quantity, sellPrice } = order;
-
-        // 1. Verify product exists
-        const product = await AdminProduct.findOne({ productCode }).session(session);
         if (!product) {
->>>>>>> 2ea45626
           throw new BadRequestError(`Invalid product code: ${productCode}`);
 
         const inventory = await Inventory.findOne({
           _id: inventoryId,
           adminProductId: product._id,
         }).session(session);
-        if (!inventory)
-          throw new BadRequestError(`Inventory not found for ${productCode}`);
-
-<<<<<<< HEAD
-=======
+
         if (!inventory) {
-          throw new BadRequestError(`Inventory not found for product ${productCode}`);
+          throw new BadRequestError(
+            `Inventory not found for product ${productCode}`
+          );
         }
 
         // 3. Calculate total
->>>>>>> 2ea45626
         total += sellPrice * quantity;
 
         sellOrderItems.push({
@@ -772,20 +387,7 @@
         await inventory.save({ session });
       }
 
-<<<<<<< HEAD
-=======
-      // Check for negative stock
-      let hasNegativeStock = false;
-      for (const item of sellOrderItems) {
-        const inventory = await Inventory.findById(item.inventoryId).session(session);
-        if (inventory && inventory.qtyInStock < 0) {
-          hasNegativeStock = true;
-          break;
-        }
-      }
-
-      // Create the order with ORDER_PRINTED status
->>>>>>> 2ea45626
+      // Create the order
       const lastOrderNumber = await SellOrder.findOne(
         {},
         { orderNumber: 1 },
@@ -802,11 +404,13 @@
               total,
               outstandingTotal: total,
               shipToday,
-<<<<<<< HEAD
-=======
-              hasNegativeStock,
-              status: OrderStatusEnum.ORDER_PRINTED, // Explicitly set status
->>>>>>> 2ea45626
+              // Optionally, add a flag for orders with negative stock
+              hasNegativeStock: sellOrderItems.some(async (item) => {
+                const inventory = await Inventory.findById(
+                  item.inventoryId
+                ).session(session);
+                return inventory && inventory.qtyInStock < 0;
+              }),
             },
           ],
           { session }
@@ -822,83 +426,17 @@
 
       await session.commitTransaction();
 
-<<<<<<< HEAD
-      const client = await Client.findById(clientId)
-        .select("clientName clientEmail deliveryAddress")
-        .session(session);
-      if (!client) {
-        throw new BadRequestError(`Client not found for ${clientId}`);
-      }
-=======
-      const createdOrder = await SellOrder.findById(newOrder.id)
+      const createdOrder = await SellOrder.findById(newOrder._id)
         .populate("clientId", "clientName")
         .lean();
->>>>>>> 2ea45626
-
-      // ✅ Generate Invoice
-      const invoicePath = await generateInvoice({
-        orderNumber: newOrder.orderNumber,
-        clientName: client.clientName,
-        clientEmail: client.clientEmail,
-        clientAddress: client.deliveryAddress,
-        items: sellOrderItems,
-        total,
-      });
-
-      const invoiceUrl = `${req.protocol}://${req.hostname}:${process.env.PORT}/${`invoice_${newOrder.orderNumber}.pdf`}`;
-
-      newOrder.invoiceUrl = invoiceUrl;
-      await newOrder.save();
-
-      await sendEmail({
-        to: client.clientEmail,
-        subject: `Invoice for Order #${newOrder.orderNumber}`,
-        html: `
-          <p>Dear ${client.clientName},</p>
-          <p>Thank you for your order! Please find your invoice for Order #${newOrder.orderNumber} attached.</p>
-
-          <h3>Order Details:</h3>
-          <table border="1" cellspacing="0" cellpadding="6">
-          <thead>
-          <tr>
-            <th>Product</th>
-            <th>Quantity</th>
-            <th>Sell Price</th>
-            <th>Subtotal</th>
-          </tr>
-          </thead>
-          <tbody>
-          ${sellOrderItems
-            .map(
-              (item) =>
-                `<tr>
-              <td>${item.productName}</td>
-              <td>${item.quantity}</td>
-              <td>${item.sellPrice}</td>
-              <td>${(item.quantity * item.sellPrice).toFixed(2)}</td>
-            </tr>`
-            )
-            .join("")}
-          <tr>
-            <td colspan="3"><strong>Total</strong></td>
-            <td><strong>${total.toFixed(2)}</strong></td>
-          </tr>
-          </tbody>
-          </table>
-          <p>Shipping: ${shipToday ? "Ship today" : "Standard shipping"}</p>
-
-          <p>If you have any questions, please reply to this email.</p>
-          <p>Best regards,<br/>Your Company Name</p>
-        `,
-        attachments: [
-          {
-            filename: `invoice-${newOrder.orderNumber}.pdf`,
-            path: invoicePath,
-          },
-        ],
-      });
-
-      responseHandler(res, 200, "Order created successfully", "success", {invoice: invoiceUrl});
+
+      responseHandler(
+        res,
+        200,
+        "Order created successfully",
+        "success",
+        createdOrder
+      );
     } catch (error) {
       console.error("Error in createSellOrder:", error);
       await session.abortTransaction();
